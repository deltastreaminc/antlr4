<<<<<<< HEAD

include(${CMAKE_ROOT}/Modules/ExternalProject.cmake)

set(THIRDPARTY_DIR ${CMAKE_BINARY_DIR}/runtime/thirdparty)
set(UTFCPP_DIR ${THIRDPARTY_DIR}/utfcpp)
ExternalProject_Add(
  utfcpp
  GIT_REPOSITORY        "git://github.com/nemtrif/utfcpp"
  GIT_TAG               "v3.1.1"
  SOURCE_DIR            ${UTFCPP_DIR}
  UPDATE_DISCONNECTED   1
  CMAKE_ARGS            -DCMAKE_INSTALL_PREFIX=${UTFCPP_DIR}/install -DUTF8_TESTS=off -DUTF8_SAMPLES=off
  STEP_TARGETS          build)


=======
>>>>>>> 765de17f
include_directories(
  ${PROJECT_SOURCE_DIR}/runtime/src
  ${PROJECT_SOURCE_DIR}/runtime/src/atn
  ${PROJECT_SOURCE_DIR}/runtime/src/dfa
  ${PROJECT_SOURCE_DIR}/runtime/src/misc
  ${PROJECT_SOURCE_DIR}/runtime/src/support
  ${PROJECT_SOURCE_DIR}/runtime/src/tree
  ${PROJECT_SOURCE_DIR}/runtime/src/tree/pattern
  ${PROJECT_SOURCE_DIR}/runtime/src/tree/xpath
)


file(GLOB libantlrcpp_SRC
  "${PROJECT_SOURCE_DIR}/runtime/src/*.cpp"
  "${PROJECT_SOURCE_DIR}/runtime/src/atn/*.cpp"
  "${PROJECT_SOURCE_DIR}/runtime/src/dfa/*.cpp"
  "${PROJECT_SOURCE_DIR}/runtime/src/misc/*.cpp"
  "${PROJECT_SOURCE_DIR}/runtime/src/support/*.cpp"
  "${PROJECT_SOURCE_DIR}/runtime/src/tree/*.cpp"
  "${PROJECT_SOURCE_DIR}/runtime/src/tree/pattern/*.cpp"
  "${PROJECT_SOURCE_DIR}/runtime/src/tree/xpath/*.cpp"
)

add_library(antlr4_shared SHARED ${libantlrcpp_SRC})
add_library(antlr4_static STATIC ${libantlrcpp_SRC})

set(LIB_OUTPUT_DIR "${CMAKE_HOME_DIRECTORY}/dist") # put generated libraries here.
message(STATUS "Output libraries to ${LIB_OUTPUT_DIR}")

# make sure 'make' works fine even if ${LIB_OUTPUT_DIR} is deleted.
add_custom_target(make_lib_output_dir ALL
    COMMAND ${CMAKE_COMMAND} -E make_directory ${LIB_OUTPUT_DIR}
    )

add_dependencies(antlr4_shared make_lib_output_dir)
add_dependencies(antlr4_static make_lib_output_dir)

find_package(utf8cpp QUIET)

set(INSTALL_utf8cpp FALSE)

if (utf8cpp_FOUND)
  target_link_libraries(antlr4_shared utf8cpp)
  target_link_libraries(antlr4_static utf8cpp)
else()

  # older utf8cpp doesn't define the package above
  find_path(utf8cpp_HEADER utf8.h
    PATH_SUFFIXES utf8cpp
    )

  if (utf8cpp_HEADER)
    include_directories(${utf8cpp_HEADER})
  else()
    include(${CMAKE_ROOT}/Modules/ExternalProject.cmake)
    set(THIRDPARTY_DIR ${CMAKE_BINARY_DIR}/runtime/thirdparty)
    set(UTFCPP_DIR ${THIRDPARTY_DIR}/utfcpp)
    ExternalProject_Add(
      utf8cpp
      GIT_REPOSITORY        "git://github.com/nemtrif/utfcpp"
      GIT_TAG               "v3.1.1"
      SOURCE_DIR            ${UTFCPP_DIR}
      UPDATE_DISCONNECTED   1
      CMAKE_ARGS            -DCMAKE_INSTALL_PREFIX=${UTFCPP_DIR}/install -Dgtest_force_shared_crt=ON
      TEST_AFTER_INSTALL    1
      STEP_TARGETS          build)

    include_directories(
      ${UTFCPP_DIR}/install/include/utf8cpp
      ${UTFCPP_DIR}/install/include/utf8cpp/utf8
      )

    add_dependencies(antlr4_shared utf8cpp)
    add_dependencies(antlr4_static utf8cpp)
    set(INSTALL_utf8cpp TRUE)
  endif()
endif()

if(CMAKE_SYSTEM_NAME MATCHES "Linux")
  target_link_libraries(antlr4_shared ${UUID_LIBRARIES})
  target_link_libraries(antlr4_static ${UUID_LIBRARIES})
elseif(APPLE)
  target_link_libraries(antlr4_shared ${COREFOUNDATION_LIBRARY})
  target_link_libraries(antlr4_static ${COREFOUNDATION_LIBRARY})
endif()

if(CMAKE_CXX_COMPILER_ID MATCHES "MSVC")
  set(disabled_compile_warnings "/wd4251")
else()
  set(disabled_compile_warnings "-Wno-overloaded-virtual")
endif()


if("${CMAKE_CXX_COMPILER_ID}" MATCHES "Clang")
  set(disabled_compile_warnings "${disabled_compile_warnings} -Wno-dollar-in-identifier-extension -Wno-four-char-constants")
elseif("${CMAKE_CXX_COMPILER_ID}" MATCHES "GNU" OR "${CMAKE_CXX_COMPILER_ID}" MATCHES "Intel")
  set(disabled_compile_warnings "${disabled_compile_warnings} -Wno-multichar")
endif()

set(extra_share_compile_flags "")
set(extra_static_compile_flags "")
if(WIN32)
  set(extra_share_compile_flags "-DANTLR4CPP_EXPORTS")
  set(extra_static_compile_flags "-DANTLR4CPP_STATIC")
endif(WIN32)
if(CMAKE_CXX_COMPILER_ID MATCHES "MSVC")
  if(WITH_STATIC_CRT)
    target_compile_options(antlr4_shared PRIVATE "/MT$<$<CONFIG:Debug>:d>")
    target_compile_options(antlr4_static PRIVATE "/MT$<$<CONFIG:Debug>:d>")
  else()
    target_compile_options(antlr4_shared PRIVATE "/MD$<$<CONFIG:Debug>:d>")
    target_compile_options(antlr4_static PRIVATE "/MD$<$<CONFIG:Debug>:d>")
  endif()
endif()

set(static_lib_suffix "")
if(CMAKE_CXX_COMPILER_ID MATCHES "MSVC")
  set(static_lib_suffix "-static")
endif()

if(CMAKE_CXX_COMPILER_ID MATCHES "MSVC")
  set(extra_share_compile_flags "-DANTLR4CPP_EXPORTS -MP /wd4251")
  set(extra_static_compile_flags "-DANTLR4CPP_STATIC -MP")
endif()

set_target_properties(antlr4_shared
                      PROPERTIES VERSION   ${ANTLR_VERSION}
                                 SOVERSION ${ANTLR_VERSION}
                                 OUTPUT_NAME antlr4-runtime
                                 LIBRARY_OUTPUT_DIRECTORY ${LIB_OUTPUT_DIR}
                                 # TODO: test in windows. DLL is treated as runtime.
                                 # see https://cmake.org/cmake/help/v3.0/prop_tgt/LIBRARY_OUTPUT_DIRECTORY.html
                                 RUNTIME_OUTPUT_DIRECTORY ${LIB_OUTPUT_DIR}
                                 ARCHIVE_OUTPUT_DIRECTORY ${LIB_OUTPUT_DIR}
                                 COMPILE_FLAGS "${disabled_compile_warnings} ${extra_share_compile_flags}")

set_target_properties(antlr4_static
                      PROPERTIES VERSION   ${ANTLR_VERSION}
                                 SOVERSION ${ANTLR_VERSION}
                                 OUTPUT_NAME "antlr4-runtime${static_lib_suffix}"
                                 ARCHIVE_OUTPUT_DIRECTORY ${LIB_OUTPUT_DIR}
                                 COMPILE_FLAGS "${disabled_compile_warnings} ${extra_static_compile_flags}")

install(TARGETS antlr4_shared
        DESTINATION lib
        EXPORT antlr4-targets)
install(TARGETS antlr4_static
        DESTINATION lib
        EXPORT antlr4-targets)

install(DIRECTORY "${PROJECT_SOURCE_DIR}/runtime/src/"
        DESTINATION "include/antlr4-runtime"
        COMPONENT dev
        FILES_MATCHING PATTERN "*.h"
        )

if (INSTALL_utf8cpp)
  install(FILES "${UTFCPP_DIR}/source/utf8.h"
	  DESTINATION "include/antlr4-runtime")
  install(DIRECTORY "${UTFCPP_DIR}/source/utf8"
	  DESTINATION "include/antlr4-runtime"
	  COMPONENT dev
	  FILES_MATCHING PATTERN "*.h"
	  )
endif()


<|MERGE_RESOLUTION|>--- conflicted
+++ resolved
@@ -1,5 +1,3 @@
-<<<<<<< HEAD
-
 include(${CMAKE_ROOT}/Modules/ExternalProject.cmake)
 
 set(THIRDPARTY_DIR ${CMAKE_BINARY_DIR}/runtime/thirdparty)
@@ -13,9 +11,6 @@
   CMAKE_ARGS            -DCMAKE_INSTALL_PREFIX=${UTFCPP_DIR}/install -DUTF8_TESTS=off -DUTF8_SAMPLES=off
   STEP_TARGETS          build)
 
-
-=======
->>>>>>> 765de17f
 include_directories(
   ${PROJECT_SOURCE_DIR}/runtime/src
   ${PROJECT_SOURCE_DIR}/runtime/src/atn
