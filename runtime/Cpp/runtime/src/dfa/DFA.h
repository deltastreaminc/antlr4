﻿/* Copyright (c) 2012-2016 The ANTLR Project. All rights reserved.
 * Use of this file is governed by the BSD 3-clause license that
 * can be found in the LICENSE.txt file in the project root.
 */

#pragma once

#include "dfa/DFAState.h"

namespace antlrcpp {
  class SingleWriteMultipleReadLock;
}

namespace antlr4 {
namespace dfa {

  class ANTLR4CPP_PUBLIC DFA {
  public:
    /// A set of all DFA states. Use a map so we can get old state back.
    /// Set only allows you to see if it's there.

    /// From which ATN state did we create this DFA?
    atn::DecisionState *const atnStartState;
    std::unordered_set<DFAState *, DFAState::Hasher, DFAState::Comparer> states; // States are owned by this class.
    DFAState *s0;
    const size_t decision;

    DFA(atn::DecisionState *atnStartState);
    DFA(atn::DecisionState *atnStartState, size_t decision);
    DFA(const DFA &other) = delete;
    DFA(DFA &&other);
    virtual ~DFA();

    /**
     * Gets whether this DFA is a precedence DFA. Precedence DFAs use a special
     * start state {@link #s0} which is not stored in {@link #states}. The
     * {@link DFAState#edges} array for this start state contains outgoing edges
     * supplying individual start states corresponding to specific precedence
     * values.
     *
     * @return {@code true} if this is a precedence DFA; otherwise,
     * {@code false}.
     * @see Parser#getPrecedence()
     */
    bool isPrecedenceDfa() const;

    /**
     * Get the start state for a specific precedence value.
     *
     * @param precedence The current precedence.
     * @return The start state corresponding to the specified precedence, or
     * {@code null} if no start state exists for the specified precedence.
     *
     * @throws IllegalStateException if this is not a precedence DFA.
     * @see #isPrecedenceDfa()
     */
    DFAState* getPrecedenceStartState(int precedence) const;

    /**
     * Set the start state for a specific precedence value.
     *
     * @param precedence The current precedence.
     * @param startState The start state corresponding to the specified
     * precedence.
     *
     * @throws IllegalStateException if this is not a precedence DFA.
     * @see #isPrecedenceDfa()
     */
<<<<<<< HEAD
    void setPrecedenceStartState(int precedence, DFAState *startState, antlrcpp::SingleWriteMultipleReadLock &lock);
    
=======
    void setPrecedenceStartState(int precedence, DFAState *startState, std::recursive_mutex &mutex);

>>>>>>> 951bc086
    /// Return a list of all states in this DFA, ordered by state number.
    virtual std::vector<DFAState *> getStates() const;

    /**
     * @deprecated Use {@link #toString(Vocabulary)} instead.
     */
    virtual std::string toString(const std::vector<std::string>& tokenNames);
    std::string toString(const Vocabulary &vocabulary) const;

    virtual std::string toLexerString();

  private:
    /**
     * {@code true} if this DFA is for a precedence decision; otherwise,
     * {@code false}. This is the backing field for {@link #isPrecedenceDfa}.
     */
    bool _precedenceDfa;
    DFAState *_s0Shadow = nullptr; // ml: assigned when we created s0 ourselves.
  };

} // namespace atn
} // namespace antlr4<|MERGE_RESOLUTION|>--- conflicted
+++ resolved
@@ -66,13 +66,8 @@
      * @throws IllegalStateException if this is not a precedence DFA.
      * @see #isPrecedenceDfa()
      */
-<<<<<<< HEAD
     void setPrecedenceStartState(int precedence, DFAState *startState, antlrcpp::SingleWriteMultipleReadLock &lock);
-    
-=======
-    void setPrecedenceStartState(int precedence, DFAState *startState, std::recursive_mutex &mutex);
 
->>>>>>> 951bc086
     /// Return a list of all states in this DFA, ordered by state number.
     virtual std::vector<DFAState *> getStates() const;
 
