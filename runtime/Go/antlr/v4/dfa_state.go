--- conflicted
+++ resolved
@@ -53,11 +53,7 @@
 	edges []*DFAState
 	
 	isAcceptState bool
-<<<<<<< HEAD
-	
-=======
 
->>>>>>> 7141cf4a
 	// prediction is the 'ttype' we match or alt we predict if the state is 'accept'.
 	// Set to ATN.INVALID_ALT_NUMBER when predicates != nil or
 	// requiresFullContext.
