--- conflicted
+++ resolved
@@ -56,11 +56,6 @@
 	if h, ok := a.(hasher); ok {
 		return h.Hash()
 	}
-<<<<<<< HEAD
-	
-=======
-
->>>>>>> 7141cf4a
 	panic("Not 'Hasher'")
 }
 
