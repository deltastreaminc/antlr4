--- conflicted
+++ resolved
@@ -123,14 +123,10 @@
         /// <returns>The default value returned by visitor methods.</returns>
         protected internal virtual Result DefaultResult
         {
-<<<<<<< HEAD
-            return default(Result);
-=======
             get
             {
-                return null;
+                return default(Result);
             }
->>>>>>> eef89a00
         }
 
         /// <summary>Aggregates the results of visiting multiple children of a node.</summary>
