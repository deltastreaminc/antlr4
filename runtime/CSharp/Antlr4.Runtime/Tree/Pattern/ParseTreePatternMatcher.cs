/*
 * [The "BSD license"]
 *  Copyright (c) 2013 Terence Parr
 *  Copyright (c) 2013 Sam Harwell
 *  All rights reserved.
 *
 *  Redistribution and use in source and binary forms, with or without
 *  modification, are permitted provided that the following conditions
 *  are met:
 *
 *  1. Redistributions of source code must retain the above copyright
 *     notice, this list of conditions and the following disclaimer.
 *  2. Redistributions in binary form must reproduce the above copyright
 *     notice, this list of conditions and the following disclaimer in the
 *     documentation and/or other materials provided with the distribution.
 *  3. The name of the author may not be used to endorse or promote products
 *     derived from this software without specific prior written permission.
 *
 *  THIS SOFTWARE IS PROVIDED BY THE AUTHOR ``AS IS'' AND ANY EXPRESS OR
 *  IMPLIED WARRANTIES, INCLUDING, BUT NOT LIMITED TO, THE IMPLIED WARRANTIES
 *  OF MERCHANTABILITY AND FITNESS FOR A PARTICULAR PURPOSE ARE DISCLAIMED.
 *  IN NO EVENT SHALL THE AUTHOR BE LIABLE FOR ANY DIRECT, INDIRECT,
 *  INCIDENTAL, SPECIAL, EXEMPLARY, OR CONSEQUENTIAL DAMAGES (INCLUDING, BUT
 *  NOT LIMITED TO, PROCUREMENT OF SUBSTITUTE GOODS OR SERVICES; LOSS OF USE,
 *  DATA, OR PROFITS; OR BUSINESS INTERRUPTION) HOWEVER CAUSED AND ON ANY
 *  THEORY OF LIABILITY, WHETHER IN CONTRACT, STRICT LIABILITY, OR TORT
 *  (INCLUDING NEGLIGENCE OR OTHERWISE) ARISING IN ANY WAY OUT OF THE USE OF
 *  THIS SOFTWARE, EVEN IF ADVISED OF THE POSSIBILITY OF SUCH DAMAGE.
 */
using System;
using System.Collections.Generic;
using System.Text;
using Antlr4.Runtime;
using Antlr4.Runtime.Misc;
using Antlr4.Runtime.Sharpen;
using Antlr4.Runtime.Tree;
using Antlr4.Runtime.Tree.Pattern;

namespace Antlr4.Runtime.Tree.Pattern
{
    /// <summary>
    /// A tree pattern matching mechanism for ANTLR
    /// <see cref="Antlr4.Runtime.Tree.IParseTree"/>
    /// s.
    /// <p>Patterns are strings of source input text with special tags representing
    /// token or rule references such as:</p>
    /// <p>
<<<<<<< HEAD
    /// <code>&lt;ID&gt; = &lt;expr&gt;;</code>
=======
    /// <c>&lt;ID&gt; = &lt;expr&gt;;</c>
>>>>>>> c78833e7
    /// </p>
    /// <p>Given a pattern start rule such as
    /// <c>statement</c>
    /// , this object constructs
    /// a
    /// <see cref="Antlr4.Runtime.Tree.IParseTree"/>
    /// with placeholders for the
    /// <c>ID</c>
    /// and
    /// <c>expr</c>
    /// subtree. Then the
    /// <see cref="Match(Antlr4.Runtime.Tree.IParseTree, ParseTreePattern)"/>
    /// routines can compare an actual
    /// <see cref="Antlr4.Runtime.Tree.IParseTree"/>
    /// from a parse with this pattern. Tag
<<<<<<< HEAD
    /// <code>&lt;ID&gt;</code>
=======
    /// <c>&lt;ID&gt;</c>
>>>>>>> c78833e7
    /// matches
    /// any
    /// <c>ID</c>
    /// token and tag
<<<<<<< HEAD
    /// <code>&lt;expr&gt;</code>
=======
    /// <c>&lt;expr&gt;</c>
>>>>>>> c78833e7
    /// references the result of the
    /// <c>expr</c>
    /// rule (generally an instance of
    /// <c>ExprContext</c>
    /// .</p>
    /// <p>Pattern
    /// <c>x = 0;</c>
    /// is a similar pattern that matches the same pattern
    /// except that it requires the identifier to be
    /// <c>x</c>
    /// and the expression to
    /// be
    /// <c>0</c>
    /// .</p>
    /// <p>The
    /// <see cref="Matches(Antlr4.Runtime.Tree.IParseTree, ParseTreePattern)"/>
    /// routines return
    /// <see langword="true"/>
    /// or
    /// <see langword="false"/>
    /// based
    /// upon a match for the tree rooted at the parameter sent in. The
    /// <see cref="Match(Antlr4.Runtime.Tree.IParseTree, ParseTreePattern)"/>
    /// routines return a
    /// <see cref="ParseTreeMatch"/>
    /// object that
    /// contains the parse tree, the parse tree pattern, and a map from tag name to
    /// matched nodes (more below). A subtree that fails to match, returns with
    /// <see cref="ParseTreeMatch.MismatchedNode"/>
    /// set to the first tree node that did not
    /// match.</p>
    /// <p>For efficiency, you can compile a tree pattern in string form to a
    /// <see cref="ParseTreePattern"/>
    /// object.</p>
    /// <p>See
    /// <c>TestParseTreeMatcher</c>
    /// for lots of examples.
    /// <see cref="ParseTreePattern"/>
    /// has two static helper methods:
    /// <see cref="ParseTreePattern.FindAll(Antlr4.Runtime.Tree.IParseTree, string)"/>
    /// and
    /// <see cref="ParseTreePattern.Match(Antlr4.Runtime.Tree.IParseTree)"/>
    /// that
    /// are easy to use but not super efficient because they create new
    /// <see cref="ParseTreePatternMatcher"/>
    /// objects each time and have to compile the
    /// pattern in string form before using it.</p>
    /// <p>The lexer and parser that you pass into the
    /// <see cref="ParseTreePatternMatcher"/>
    /// constructor are used to parse the pattern in string form. The lexer converts
    /// the
<<<<<<< HEAD
    /// <code>&lt;ID&gt; = &lt;expr&gt;;</code>
=======
    /// <c>&lt;ID&gt; = &lt;expr&gt;;</c>
>>>>>>> c78833e7
    /// into a sequence of four tokens (assuming lexer
    /// throws out whitespace or puts it on a hidden channel). Be aware that the
    /// input stream is reset for the lexer (but not the parser; a
    /// <see cref="Antlr4.Runtime.ParserInterpreter"/>
    /// is created to parse the input.). Any user-defined
    /// fields you have put into the lexer might get changed when this mechanism asks
    /// it to scan the pattern string.</p>
    /// <p>Normally a parser does not accept token
<<<<<<< HEAD
    /// <code>&lt;expr&gt;</code>
=======
    /// <c>&lt;expr&gt;</c>
>>>>>>> c78833e7
    /// as a valid
    /// <c>expr</c>
    /// but, from the parser passed in, we create a special version of
    /// the underlying grammar representation (an
    /// <see cref="Antlr4.Runtime.Atn.ATN"/>
    /// ) that allows imaginary
    /// tokens representing rules (
<<<<<<< HEAD
    /// <code>&lt;expr&gt;</code>
=======
    /// <c>&lt;expr&gt;</c>
>>>>>>> c78833e7
    /// ) to match entire rules. We call
    /// these <em>bypass alternatives</em>.</p>
    /// <p>Delimiters are
    /// <c>&lt;</c>
    /// and
    /// <c>&gt;</c>
    /// , with
    /// <c>\</c>
    /// as the escape string
    /// by default, but you can set them to whatever you want using
    /// <see cref="SetDelimiters(string, string, string)"/>
    /// . You must escape both start and stop strings
    /// <c>\&lt;</c>
    /// and
    /// <c>\&gt;</c>
    /// .</p>
    /// </summary>
    public class ParseTreePatternMatcher
    {
        [System.Serializable]
        public class CannotInvokeStartRule : Exception
        {
            public CannotInvokeStartRule(Exception e)
                : base(e.Message, e)
            {
            }
        }

        [System.Serializable]
        public class StartRuleDoesNotConsumeFullPattern : Exception
        {
            // Fixes https://github.com/antlr/antlr4/issues/413
            // "Tree pattern compilation doesn't check for a complete parse"
        }

        /// <summary>
        /// This is the backing field for
        /// <see cref="Lexer()"/>
        /// .
        /// </summary>
        private readonly Lexer lexer;

        /// <summary>
        /// This is the backing field for
        /// <see cref="Parser()"/>
        /// .
        /// </summary>
        private readonly Parser parser;

        protected internal string start = "<";

        protected internal string stop = ">";

        protected internal string escape = "\\";

        /// <summary>
        /// Constructs a
        /// <see cref="ParseTreePatternMatcher"/>
        /// or from a
        /// <see cref="Antlr4.Runtime.Lexer"/>
        /// and
        /// <see cref="Antlr4.Runtime.Parser"/>
        /// object. The lexer input stream is altered for tokenizing
        /// the tree patterns. The parser is used as a convenient mechanism to get
        /// the grammar name, plus token, rule names.
        /// </summary>
        public ParseTreePatternMatcher(Lexer lexer, Parser parser)
        {
            // e.g., \< and \> must escape BOTH!
            this.lexer = lexer;
            this.parser = parser;
        }

        /// <summary>
        /// Set the delimiters used for marking rule and token tags within concrete
        /// syntax used by the tree pattern parser.
        /// </summary>
        /// <remarks>
        /// Set the delimiters used for marking rule and token tags within concrete
        /// syntax used by the tree pattern parser.
        /// </remarks>
        /// <param name="start">The start delimiter.</param>
        /// <param name="stop">The stop delimiter.</param>
        /// <param name="escapeLeft">The escape sequence to use for escaping a start or stop delimiter.</param>
        /// <exception>
        /// IllegalArgumentException
        /// if
        /// <paramref name="start"/>
        /// is
        /// <see langword="null"/>
        /// or empty.
        /// </exception>
        /// <exception>
        /// IllegalArgumentException
        /// if
        /// <paramref name="stop"/>
        /// is
        /// <see langword="null"/>
        /// or empty.
        /// </exception>
        public virtual void SetDelimiters(string start, string stop, string escapeLeft)
        {
            if (string.IsNullOrEmpty(start))
            {
                throw new ArgumentException("start cannot be null or empty");
            }
            if (string.IsNullOrEmpty(stop))
            {
                throw new ArgumentException("stop cannot be null or empty");
            }
            this.start = start;
            this.stop = stop;
            this.escape = escapeLeft;
        }

        /// <summary>
        /// Does
        /// <paramref name="pattern"/>
        /// matched as rule
        /// <paramref name="patternRuleIndex"/>
        /// match
        /// <paramref name="tree"/>
        /// ?
        /// </summary>
        public virtual bool Matches(IParseTree tree, string pattern, int patternRuleIndex)
        {
            ParseTreePattern p = Compile(pattern, patternRuleIndex);
            return Matches(tree, p);
        }

        /// <summary>
        /// Does
        /// <paramref name="pattern"/>
        /// matched as rule patternRuleIndex match tree? Pass in a
        /// compiled pattern instead of a string representation of a tree pattern.
        /// </summary>
        public virtual bool Matches(IParseTree tree, ParseTreePattern pattern)
        {
            MultiMap<string, IParseTree> labels = new MultiMap<string, IParseTree>();
            IParseTree mismatchedNode = MatchImpl(tree, pattern.PatternTree, labels);
            return mismatchedNode == null;
        }

        /// <summary>
        /// Compare
        /// <paramref name="pattern"/>
        /// matched as rule
        /// <paramref name="patternRuleIndex"/>
        /// against
        /// <paramref name="tree"/>
        /// and return a
        /// <see cref="ParseTreeMatch"/>
        /// object that contains the
        /// matched elements, or the node at which the match failed.
        /// </summary>
        public virtual ParseTreeMatch Match(IParseTree tree, string pattern, int patternRuleIndex)
        {
            ParseTreePattern p = Compile(pattern, patternRuleIndex);
            return Match(tree, p);
        }

        /// <summary>
        /// Compare
        /// <paramref name="pattern"/>
        /// matched against
        /// <paramref name="tree"/>
        /// and return a
        /// <see cref="ParseTreeMatch"/>
        /// object that contains the matched elements, or the
        /// node at which the match failed. Pass in a compiled pattern instead of a
        /// string representation of a tree pattern.
        /// </summary>
        [return: NotNull]
        public virtual ParseTreeMatch Match(IParseTree tree, ParseTreePattern pattern)
        {
            MultiMap<string, IParseTree> labels = new MultiMap<string, IParseTree>();
            IParseTree mismatchedNode = MatchImpl(tree, pattern.PatternTree, labels);
            return new ParseTreeMatch(tree, pattern, labels, mismatchedNode);
        }

        /// <summary>
        /// For repeated use of a tree pattern, compile it to a
        /// <see cref="ParseTreePattern"/>
        /// using this method.
        /// </summary>
        public virtual ParseTreePattern Compile(string pattern, int patternRuleIndex)
        {
            IList<IToken> tokenList = Tokenize(pattern);
            ListTokenSource tokenSrc = new ListTokenSource(tokenList);
            CommonTokenStream tokens = new CommonTokenStream(tokenSrc);
            ParserInterpreter parserInterp = new ParserInterpreter(parser.GrammarFileName, Arrays.AsList(parser.TokenNames), Arrays.AsList(parser.RuleNames), parser.GetATNWithBypassAlts(), tokens);
            IParseTree tree = null;
            try
            {
                parserInterp.ErrorHandler = new BailErrorStrategy();
                tree = parserInterp.Parse(patternRuleIndex);
            }
            catch (ParseCanceledException e)
            {
                //			System.out.println("pattern tree = "+tree.toStringTree(parserInterp));
                throw (RecognitionException)e.InnerException;
            }
            catch (RecognitionException)
            {
                throw;
            }
            catch (Exception e)
            {
                throw new ParseTreePatternMatcher.CannotInvokeStartRule(e);
            }
            // Make sure tree pattern compilation checks for a complete parse
            if (tokens.La(1) != TokenConstants.Eof)
            {
                throw new ParseTreePatternMatcher.StartRuleDoesNotConsumeFullPattern();
            }
            return new ParseTreePattern(this, pattern, patternRuleIndex, tree);
        }

        /// <summary>Used to convert the tree pattern string into a series of tokens.</summary>
        /// <remarks>
        /// Used to convert the tree pattern string into a series of tokens. The
        /// input stream is reset.
        /// </remarks>
        [NotNull]
        public virtual Lexer Lexer
        {
            get
            {
                return lexer;
            }
        }

        /// <summary>
        /// Used to collect to the grammar file name, token names, rule names for
        /// used to parse the pattern into a parse tree.
        /// </summary>
        /// <remarks>
        /// Used to collect to the grammar file name, token names, rule names for
        /// used to parse the pattern into a parse tree.
        /// </remarks>
        [NotNull]
        public virtual Parser Parser
        {
            get
            {
                return parser;
            }
        }

        // ---- SUPPORT CODE ----
        /// <summary>
        /// Recursively walk
        /// <paramref name="tree"/>
        /// against
        /// <paramref name="patternTree"/>
        /// , filling
<<<<<<< HEAD
        /// <code>match.</code>
        /// <see cref="ParseTreeMatch.Labels"/>
=======
        /// <c>match.</c>
        /// <see cref="ParseTreeMatch#labels">labels</see>
>>>>>>> c78833e7
        /// .
        /// </summary>
        /// <returns>
        /// the first node encountered in
        /// <paramref name="tree"/>
        /// which does not match
        /// a corresponding node in
        /// <paramref name="patternTree"/>
        /// , or
        /// <see langword="null"/>
        /// if the match
        /// was successful. The specific node returned depends on the matching
        /// algorithm used by the implementation, and may be overridden.
        /// </returns>
        [return: Nullable]
        protected internal virtual IParseTree MatchImpl(IParseTree tree, IParseTree patternTree, MultiMap<string, IParseTree> labels)
        {
            if (tree == null)
            {
                throw new ArgumentException("tree cannot be null");
            }
            if (patternTree == null)
            {
                throw new ArgumentException("patternTree cannot be null");
            }
            // x and <ID>, x and y, or x and x; or could be mismatched types
            if (tree is ITerminalNode && patternTree is ITerminalNode)
            {
                ITerminalNode t1 = (ITerminalNode)tree;
                ITerminalNode t2 = (ITerminalNode)patternTree;
                IParseTree mismatchedNode = null;
                // both are tokens and they have same type
                if (t1.Symbol.Type == t2.Symbol.Type)
                {
                    if (t2.Symbol is TokenTagToken)
                    {
                        // x and <ID>
                        TokenTagToken tokenTagToken = (TokenTagToken)t2.Symbol;
                        // track label->list-of-nodes for both token name and label (if any)

                        labels.Map(tokenTagToken.TokenName, tree);
                        if (tokenTagToken.Label != null)
                        {
                            labels.Map(tokenTagToken.Label, tree);
                        }
                    }
                    else
                    {
                        if (t1.GetText().Equals(t2.GetText(), StringComparison.Ordinal))
                        {
                        }
                        else
                        {
                            // x and x
                            // x and y
                            if (mismatchedNode == null)
                            {
                                mismatchedNode = t1;
                            }
                        }
                    }
                }
                else
                {
                    if (mismatchedNode == null)
                    {
                        mismatchedNode = t1;
                    }
                }
                return mismatchedNode;
            }
            if (tree is ParserRuleContext && patternTree is ParserRuleContext)
            {
                ParserRuleContext r1 = (ParserRuleContext)tree;
                ParserRuleContext r2 = (ParserRuleContext)patternTree;
                IParseTree mismatchedNode = null;
                // (expr ...) and <expr>
                RuleTagToken ruleTagToken = GetRuleTagToken(r2);
                if (ruleTagToken != null)
                {
                    if (r1.RuleIndex == r2.RuleIndex)
                    {
                        // track label->list-of-nodes for both rule name and label (if any)
                        labels.Map(ruleTagToken.RuleName, tree);
                        if (ruleTagToken.Label != null)
                        {
                            labels.Map(ruleTagToken.Label, tree);
                        }
                    }
                    else
                    {
                        if (mismatchedNode == null)
                        {
                            mismatchedNode = r1;
                        }
                    }
                    return mismatchedNode;
                }
                // (expr ...) and (expr ...)
                if (r1.ChildCount != r2.ChildCount)
                {
                    if (mismatchedNode == null)
                    {
                        mismatchedNode = r1;
                    }
                    return mismatchedNode;
                }
                int n = r1.ChildCount;
                for (int i = 0; i < n; i++)
                {
                    IParseTree childMatch = MatchImpl(r1.GetChild(i), patternTree.GetChild(i), labels);
                    if (childMatch != null)
                    {
                        return childMatch;
                    }
                }
                return mismatchedNode;
            }
            // if nodes aren't both tokens or both rule nodes, can't match
            return tree;
        }

        /// <summary>
        /// Is
        /// <paramref name="t"/>
        /// 
<<<<<<< HEAD
        /// <code>(expr &lt;expr&gt;)</code>
=======
        /// <c>(expr &lt;expr&gt;)</c>
>>>>>>> c78833e7
        /// subtree?
        /// </summary>
        protected internal virtual RuleTagToken GetRuleTagToken(IParseTree t)
        {
            if (t is IRuleNode)
            {
                IRuleNode r = (IRuleNode)t;
                if (r.ChildCount == 1 && r.GetChild(0) is ITerminalNode)
                {
                    ITerminalNode c = (ITerminalNode)r.GetChild(0);
                    if (c.Symbol is RuleTagToken)
                    {
                        //					System.out.println("rule tag subtree "+t.toStringTree(parser));
                        return (RuleTagToken)c.Symbol;
                    }
                }
            }
            return null;
        }

        public virtual IList<IToken> Tokenize(string pattern)
        {
            // split pattern into chunks: sea (raw input) and islands (<ID>, <expr>)
            IList<Chunk> chunks = Split(pattern);
            // create token stream from text and tags
            IList<IToken> tokens = new List<IToken>();
            foreach (Chunk chunk in chunks)
            {
                if (chunk is TagChunk)
                {
                    TagChunk tagChunk = (TagChunk)chunk;
                    // add special rule token or conjure up new token from name
                    if (System.Char.IsUpper(tagChunk.Tag[0]))
                    {
                        int ttype = parser.GetTokenType(tagChunk.Tag);
                        if (ttype == TokenConstants.InvalidType)
                        {
                            throw new ArgumentException("Unknown token " + tagChunk.Tag + " in pattern: " + pattern);
                        }
                        TokenTagToken t = new TokenTagToken(tagChunk.Tag, ttype, tagChunk.Label);
                        tokens.Add(t);
                    }
                    else
                    {
                        if (System.Char.IsLower(tagChunk.Tag[0]))
                        {
                            int ruleIndex = parser.GetRuleIndex(tagChunk.Tag);
                            if (ruleIndex == -1)
                            {
                                throw new ArgumentException("Unknown rule " + tagChunk.Tag + " in pattern: " + pattern);
                            }
                            int ruleImaginaryTokenType = parser.GetATNWithBypassAlts().ruleToTokenType[ruleIndex];
                            tokens.Add(new RuleTagToken(tagChunk.Tag, ruleImaginaryTokenType, tagChunk.Label));
                        }
                        else
                        {
                            throw new ArgumentException("invalid tag: " + tagChunk.Tag + " in pattern: " + pattern);
                        }
                    }
                }
                else
                {
                    TextChunk textChunk = (TextChunk)chunk;
                    AntlrInputStream @in = new AntlrInputStream(textChunk.Text);
                    lexer.SetInputStream(@in);
                    IToken t = lexer.NextToken();
                    while (t.Type != TokenConstants.Eof)
                    {
                        tokens.Add(t);
                        t = lexer.NextToken();
                    }
                }
            }
            //		System.out.println("tokens="+tokens);
            return tokens;
        }

        /// <summary>
        /// Split
<<<<<<< HEAD
        /// <code>&lt;ID&gt; = &lt;e:expr&gt; ;</code>
=======
        /// <c>&lt;ID&gt; = &lt;e:expr&gt; ;</c>
>>>>>>> c78833e7
        /// into 4 chunks for tokenizing by
        /// <see cref="Tokenize(string)"/>
        /// .
        /// </summary>
        internal virtual IList<Chunk> Split(string pattern)
        {
            int p = 0;
            int n = pattern.Length;
            IList<Chunk> chunks = new List<Chunk>();
            StringBuilder buf = new StringBuilder();
            // find all start and stop indexes first, then collect
            IList<int> starts = new List<int>();
            IList<int> stops = new List<int>();
            while (p < n)
            {
                if (p == pattern.IndexOf(escape + start, p))
                {
                    p += escape.Length + start.Length;
                }
                else
                {
                    if (p == pattern.IndexOf(escape + stop, p))
                    {
                        p += escape.Length + stop.Length;
                    }
                    else
                    {
                        if (p == pattern.IndexOf(start, p))
                        {
                            starts.Add(p);
                            p += start.Length;
                        }
                        else
                        {
                            if (p == pattern.IndexOf(stop, p))
                            {
                                stops.Add(p);
                                p += stop.Length;
                            }
                            else
                            {
                                p++;
                            }
                        }
                    }
                }
            }
            //		System.out.println("");
            //		System.out.println(starts);
            //		System.out.println(stops);
            if (starts.Count > stops.Count)
            {
                throw new ArgumentException("unterminated tag in pattern: " + pattern);
            }
            if (starts.Count < stops.Count)
            {
                throw new ArgumentException("missing start tag in pattern: " + pattern);
            }
            int ntags = starts.Count;
            for (int i = 0; i < ntags; i++)
            {
                if (starts[i] >= stops[i])
                {
                    throw new ArgumentException("tag delimiters out of order in pattern: " + pattern);
                }
            }
            // collect into chunks now
            if (ntags == 0)
            {
                string text = Sharpen.Runtime.Substring(pattern, 0, n);
                chunks.Add(new TextChunk(text));
            }
            if (ntags > 0 && starts[0] > 0)
            {
                // copy text up to first tag into chunks
                string text = Sharpen.Runtime.Substring(pattern, 0, starts[0]);
                chunks.Add(new TextChunk(text));
            }
            for (int i_1 = 0; i_1 < ntags; i_1++)
            {
                // copy inside of <tag>
                string tag = Sharpen.Runtime.Substring(pattern, starts[i_1] + start.Length, stops[i_1]);
                string ruleOrToken = tag;
                string label = null;
                int colon = tag.IndexOf(':');
                if (colon >= 0)
                {
                    label = Sharpen.Runtime.Substring(tag, 0, colon);
                    ruleOrToken = Sharpen.Runtime.Substring(tag, colon + 1, tag.Length);
                }
                chunks.Add(new TagChunk(label, ruleOrToken));
                if (i_1 + 1 < ntags)
                {
                    // copy from end of <tag> to start of next
                    string text = Sharpen.Runtime.Substring(pattern, stops[i_1] + stop.Length, starts[i_1 + 1]);
                    chunks.Add(new TextChunk(text));
                }
            }
            if (ntags > 0)
            {
                int afterLastTag = stops[ntags - 1] + stop.Length;
                if (afterLastTag < n)
                {
                    // copy text from end of last tag to end
                    string text = Sharpen.Runtime.Substring(pattern, afterLastTag, n);
                    chunks.Add(new TextChunk(text));
                }
            }
            // strip out the escape sequences from text chunks but not tags
            for (int i_2 = 0; i_2 < chunks.Count; i_2++)
            {
                Chunk c = chunks[i_2];
                if (c is TextChunk)
                {
                    TextChunk tc = (TextChunk)c;
                    string unescaped = tc.Text.Replace(escape, string.Empty);
                    if (unescaped.Length < tc.Text.Length)
                    {
                        chunks.Set(i_2, new TextChunk(unescaped));
                    }
                }
            }
            return chunks;
        }
    }
}<|MERGE_RESOLUTION|>--- conflicted
+++ resolved
@@ -45,11 +45,7 @@
     /// <p>Patterns are strings of source input text with special tags representing
     /// token or rule references such as:</p>
     /// <p>
-<<<<<<< HEAD
-    /// <code>&lt;ID&gt; = &lt;expr&gt;;</code>
-=======
     /// <c>&lt;ID&gt; = &lt;expr&gt;;</c>
->>>>>>> c78833e7
     /// </p>
     /// <p>Given a pattern start rule such as
     /// <c>statement</c>
@@ -65,20 +61,12 @@
     /// routines can compare an actual
     /// <see cref="Antlr4.Runtime.Tree.IParseTree"/>
     /// from a parse with this pattern. Tag
-<<<<<<< HEAD
-    /// <code>&lt;ID&gt;</code>
-=======
     /// <c>&lt;ID&gt;</c>
->>>>>>> c78833e7
     /// matches
     /// any
     /// <c>ID</c>
     /// token and tag
-<<<<<<< HEAD
-    /// <code>&lt;expr&gt;</code>
-=======
     /// <c>&lt;expr&gt;</c>
->>>>>>> c78833e7
     /// references the result of the
     /// <c>expr</c>
     /// rule (generally an instance of
@@ -130,11 +118,7 @@
     /// <see cref="ParseTreePatternMatcher"/>
     /// constructor are used to parse the pattern in string form. The lexer converts
     /// the
-<<<<<<< HEAD
-    /// <code>&lt;ID&gt; = &lt;expr&gt;;</code>
-=======
     /// <c>&lt;ID&gt; = &lt;expr&gt;;</c>
->>>>>>> c78833e7
     /// into a sequence of four tokens (assuming lexer
     /// throws out whitespace or puts it on a hidden channel). Be aware that the
     /// input stream is reset for the lexer (but not the parser; a
@@ -143,11 +127,7 @@
     /// fields you have put into the lexer might get changed when this mechanism asks
     /// it to scan the pattern string.</p>
     /// <p>Normally a parser does not accept token
-<<<<<<< HEAD
-    /// <code>&lt;expr&gt;</code>
-=======
     /// <c>&lt;expr&gt;</c>
->>>>>>> c78833e7
     /// as a valid
     /// <c>expr</c>
     /// but, from the parser passed in, we create a special version of
@@ -155,11 +135,7 @@
     /// <see cref="Antlr4.Runtime.Atn.ATN"/>
     /// ) that allows imaginary
     /// tokens representing rules (
-<<<<<<< HEAD
-    /// <code>&lt;expr&gt;</code>
-=======
     /// <c>&lt;expr&gt;</c>
->>>>>>> c78833e7
     /// ) to match entire rules. We call
     /// these <em>bypass alternatives</em>.</p>
     /// <p>Delimiters are
@@ -416,13 +392,8 @@
         /// against
         /// <paramref name="patternTree"/>
         /// , filling
-<<<<<<< HEAD
-        /// <code>match.</code>
+        /// <c>match.</c>
         /// <see cref="ParseTreeMatch.Labels"/>
-=======
-        /// <c>match.</c>
-        /// <see cref="ParseTreeMatch#labels">labels</see>
->>>>>>> c78833e7
         /// .
         /// </summary>
         /// <returns>
@@ -549,11 +520,7 @@
         /// Is
         /// <paramref name="t"/>
         /// 
-<<<<<<< HEAD
-        /// <code>(expr &lt;expr&gt;)</code>
-=======
         /// <c>(expr &lt;expr&gt;)</c>
->>>>>>> c78833e7
         /// subtree?
         /// </summary>
         protected internal virtual RuleTagToken GetRuleTagToken(IParseTree t)
@@ -633,11 +600,7 @@
 
         /// <summary>
         /// Split
-<<<<<<< HEAD
-        /// <code>&lt;ID&gt; = &lt;e:expr&gt; ;</code>
-=======
         /// <c>&lt;ID&gt; = &lt;e:expr&gt; ;</c>
->>>>>>> c78833e7
         /// into 4 chunks for tokenizing by
         /// <see cref="Tokenize(string)"/>
         /// .
