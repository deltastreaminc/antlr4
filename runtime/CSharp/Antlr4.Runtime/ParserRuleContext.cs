/*
 * [The "BSD license"]
 *  Copyright (c) 2013 Terence Parr
 *  Copyright (c) 2013 Sam Harwell
 *  All rights reserved.
 *
 *  Redistribution and use in source and binary forms, with or without
 *  modification, are permitted provided that the following conditions
 *  are met:
 *
 *  1. Redistributions of source code must retain the above copyright
 *     notice, this list of conditions and the following disclaimer.
 *  2. Redistributions in binary form must reproduce the above copyright
 *     notice, this list of conditions and the following disclaimer in the
 *     documentation and/or other materials provided with the distribution.
 *  3. The name of the author may not be used to endorse or promote products
 *     derived from this software without specific prior written permission.
 *
 *  THIS SOFTWARE IS PROVIDED BY THE AUTHOR ``AS IS'' AND ANY EXPRESS OR
 *  IMPLIED WARRANTIES, INCLUDING, BUT NOT LIMITED TO, THE IMPLIED WARRANTIES
 *  OF MERCHANTABILITY AND FITNESS FOR A PARTICULAR PURPOSE ARE DISCLAIMED.
 *  IN NO EVENT SHALL THE AUTHOR BE LIABLE FOR ANY DIRECT, INDIRECT,
 *  INCIDENTAL, SPECIAL, EXEMPLARY, OR CONSEQUENTIAL DAMAGES (INCLUDING, BUT
 *  NOT LIMITED TO, PROCUREMENT OF SUBSTITUTE GOODS OR SERVICES; LOSS OF USE,
 *  DATA, OR PROFITS; OR BUSINESS INTERRUPTION) HOWEVER CAUSED AND ON ANY
 *  THEORY OF LIABILITY, WHETHER IN CONTRACT, STRICT LIABILITY, OR TORT
 *  (INCLUDING NEGLIGENCE OR OTHERWISE) ARISING IN ANY WAY OUT OF THE USE OF
 *  THIS SOFTWARE, EVEN IF ADVISED OF THE POSSIBILITY OF SUCH DAMAGE.
 */
using System;
using System.Collections.Generic;
using Antlr4.Runtime;
using Antlr4.Runtime.Misc;
using Antlr4.Runtime.Tree;
using Sharpen;

namespace Antlr4.Runtime
{
    /// <summary>A rule invocation record for parsing.</summary>
    /// <remarks>
    /// A rule invocation record for parsing.
    /// Contains all of the information about the current rule not stored in the
    /// RuleContext. It handles parse tree children list, Any ATN state
    /// tracing, and the default values available for rule indications:
    /// start, stop, rule index, current alt number, current
    /// ATN state.
    /// Subclasses made for each rule and grammar track the parameters,
    /// return values, locals, and labels specific to that rule. These
    /// are the objects that are returned from rules.
    /// Note text is not an actual field of a rule return value; it is computed
    /// from start and stop using the input stream's toString() method.  I
    /// could add a ctor to this so that we can pass in and store the input
    /// stream, but I'm not sure we want to do that.  It would seem to be undefined
    /// to get the .text property anyway if the rule matches tokens from multiple
    /// input streams.
    /// I do not use getters for fields of objects that are used simply to
    /// group values such as this aggregate.  The getters/setters are there to
    /// satisfy the superclass interface.
    /// </remarks>
    public class ParserRuleContext : RuleContext
    {
        private static readonly Antlr4.Runtime.ParserRuleContext Empty = new Antlr4.Runtime.ParserRuleContext
            ();

        /// <summary>
        /// If we are debugging or building a parse tree for a visitor,
        /// we need to track all of the tokens and rule invocations associated
        /// with this rule's context.
        /// </summary>
        /// <remarks>
        /// If we are debugging or building a parse tree for a visitor,
        /// we need to track all of the tokens and rule invocations associated
        /// with this rule's context. This is empty for parsing w/o tree constr.
        /// operation because we don't the need to track the details about
        /// how we parse this rule.
        /// </remarks>
        public IList<IParseTree> children;

        /// <summary>
        /// For debugging/tracing purposes, we want to track all of the nodes in
        /// the ATN traversed by the parser for a particular rule.
        /// </summary>
        /// <remarks>
        /// For debugging/tracing purposes, we want to track all of the nodes in
        /// the ATN traversed by the parser for a particular rule.
        /// This list indicates the sequence of ATN nodes used to match
        /// the elements of the children list. This list does not include
        /// ATN nodes and other rules used to match rule invocations. It
        /// traces the rule invocation node itself but nothing inside that
        /// other rule's ATN submachine.
        /// There is NOT a one-to-one correspondence between the children and
        /// states list. There are typically many nodes in the ATN traversed
        /// for each element in the children list. For example, for a rule
        /// invocation there is the invoking state and the following state.
        /// The parser setState() method updates field s and adds it to this list
        /// if we are debugging/tracing.
        /// This does not trace states visited during prediction.
        /// </remarks>
        public IToken start;

        /// <summary>
        /// For debugging/tracing purposes, we want to track all of the nodes in
        /// the ATN traversed by the parser for a particular rule.
        /// </summary>
        /// <remarks>
        /// For debugging/tracing purposes, we want to track all of the nodes in
        /// the ATN traversed by the parser for a particular rule.
        /// This list indicates the sequence of ATN nodes used to match
        /// the elements of the children list. This list does not include
        /// ATN nodes and other rules used to match rule invocations. It
        /// traces the rule invocation node itself but nothing inside that
        /// other rule's ATN submachine.
        /// There is NOT a one-to-one correspondence between the children and
        /// states list. There are typically many nodes in the ATN traversed
        /// for each element in the children list. For example, for a rule
        /// invocation there is the invoking state and the following state.
        /// The parser setState() method updates field s and adds it to this list
        /// if we are debugging/tracing.
        /// This does not trace states visited during prediction.
        /// </remarks>
        public IToken stop;

        /// <summary>The exception which forced this rule to return.</summary>
        /// <remarks>
        /// The exception which forced this rule to return. If the rule successfully
        /// completed, this is
        /// <code>null</code>
        /// .
        /// </remarks>
        public RecognitionException exception;

        public ParserRuleContext()
        {
        }

        public static Antlr4.Runtime.ParserRuleContext EmptyContext
        {
            get
            {
                //	public List<Integer> states;
                return Empty;
            }
        }

        /// <summary>COPY a ctx (I'm deliberately not using copy constructor)</summary>
        public virtual void CopyFrom(Antlr4.Runtime.ParserRuleContext ctx)
        {
            // from RuleContext
            this.parent = ctx.parent;
            this.invokingState = ctx.invokingState;
            this.start = ctx.start;
            this.stop = ctx.stop;
        }

        public ParserRuleContext(Antlr4.Runtime.ParserRuleContext parent, int invokingStateNumber
            )
            : base(parent, invokingStateNumber)
        {
        }

        // Double dispatch methods for listeners
        public virtual void EnterRule(IParseTreeListener listener)
        {
        }

        public virtual void ExitRule(IParseTreeListener listener)
        {
        }

        /// <summary>Does not set parent link; other add methods do that</summary>
        public virtual void AddChild(ITerminalNode t)
        {
            if (children == null)
            {
                children = new List<IParseTree>();
            }
            children.Add(t);
        }

        public virtual void AddChild(RuleContext ruleInvocation)
        {
            if (children == null)
            {
                children = new List<IParseTree>();
            }
            children.Add(ruleInvocation);
        }

        /// <summary>
        /// Used by enterOuterAlt to toss out a RuleContext previously added as
        /// we entered a rule.
        /// </summary>
        /// <remarks>
        /// Used by enterOuterAlt to toss out a RuleContext previously added as
        /// we entered a rule. If we have # label, we will need to remove
        /// generic ruleContext object.
        /// </remarks>
        public virtual void RemoveLastChild()
        {
            if (children != null)
            {
                children.RemoveAt(children.Count - 1);
            }
        }

        //	public void trace(int s) {
        //		if ( states==null ) states = new ArrayList<Integer>();
        //		states.add(s);
        //	}
        public virtual ITerminalNode AddChild(IToken matchedToken)
        {
            TerminalNodeImpl t = new TerminalNodeImpl(matchedToken);
            AddChild(t);
            t.parent = this;
            return t;
        }

        public virtual IErrorNode AddErrorNode(IToken badToken)
        {
            ErrorNodeImpl t = new ErrorNodeImpl(badToken);
            AddChild(t);
            t.parent = this;
            return t;
        }

        public override RuleContext Parent
        {
            get
            {
                return (Antlr4.Runtime.ParserRuleContext)base.Parent;
            }
        }

        public override IParseTree GetChild(int i)
        {
            return children != null && i >= 0 && i < children.Count ? children[i] : null;
        }

<<<<<<< HEAD
        public virtual T GetChild<T>(int i) where T:IParseTree
=======
        public virtual T GetChild<T, _T1>(Type<_T1> ctxType, int i)
            where T : IParseTree
            where _T1 : T
>>>>>>> bf070cf5
        {
            if (children == null || i < 0 || i >= children.Count)
            {
                return default(T);
            }
            int j = -1;
            // what element have we found with ctxType?
            foreach (IParseTree o in children)
            {
                if (o is T)
                {
                    j++;
                    if (j == i)
                    {
                        return (T)o;
                    }
                }
            }
            return default(T);
        }

        public virtual ITerminalNode GetToken(int ttype, int i)
        {
            if (children == null || i < 0 || i >= children.Count)
            {
                return null;
            }
            int j = -1;
            // what token with ttype have we found?
            foreach (IParseTree o in children)
            {
                if (o is ITerminalNode)
                {
                    ITerminalNode tnode = (ITerminalNode)o;
                    IToken symbol = tnode.Symbol;
                    if (symbol.Type == ttype)
                    {
                        j++;
                        if (j == i)
                        {
                            return tnode;
                        }
                    }
                }
            }
            return null;
        }

#if NET_4_5
        public virtual IReadOnlyList<ITerminalNode> GetTokens(int ttype)
#else
        public virtual ITerminalNode[] GetTokens(int ttype)
#endif
        {
            if (children == null)
            {
                return Collections.EmptyList<ITerminalNode>();
            }
            List<ITerminalNode> tokens = null;
            foreach (IParseTree o in children)
            {
                if (o is ITerminalNode)
                {
                    ITerminalNode tnode = (ITerminalNode)o;
                    IToken symbol = tnode.Symbol;
                    if (symbol.Type == ttype)
                    {
                        if (tokens == null)
                        {
                            tokens = new List<ITerminalNode>();
                        }
                        tokens.Add(tnode);
                    }
                }
            }
            if (tokens == null)
            {
                return Collections.EmptyList<ITerminalNode>();
            }
#if NET_4_5
            return tokens;
#else
            return tokens.ToArray();
#endif
        }

<<<<<<< HEAD
        public virtual T GetRuleContext<T>(int i) where T:Antlr4.Runtime.ParserRuleContext
=======
        public virtual T GetRuleContext<T, _T1>(Type<_T1> ctxType, int i)
            where T : Antlr4.Runtime.ParserRuleContext
            where _T1 : T
>>>>>>> bf070cf5
        {
            return GetChild<T>(i);
        }

<<<<<<< HEAD
#if NET_4_5
        public virtual IReadOnlyList<T> GetRuleContexts<T>() where T:Antlr4.Runtime.ParserRuleContext
#else
        public virtual T[] GetRuleContexts<T>() where T:Antlr4.Runtime.ParserRuleContext
#endif
=======
        public virtual IList<T> GetRuleContexts<T, _T1>(Type<_T1> ctxType)
            where T : Antlr4.Runtime.ParserRuleContext
            where _T1 : T
>>>>>>> bf070cf5
        {
            if (children == null)
            {
                return Collections.EmptyList<T>();
            }
            List<T> contexts = null;
            foreach (IParseTree o in children)
            {
                if (o is T)
                {
                    if (contexts == null)
                    {
                        contexts = new List<T>();
                    }
                    contexts.Add((T)o);
                }
            }
            if (contexts == null)
            {
                return Collections.EmptyList<T>();
            }
#if NET_4_5
            return contexts;
#else
            return contexts.ToArray();
#endif
        }

        public override int ChildCount
        {
            get
            {
                return children != null ? children.Count : 0;
            }
        }

        public override Interval SourceInterval
        {
            get
            {
                if (start == null || stop == null)
                {
                    return Interval.Invalid;
                }
                return Interval.Of(start.TokenIndex, stop.TokenIndex);
            }
        }

        public virtual IToken Start
        {
            get
            {
                return start;
            }
        }

        public virtual IToken Stop
        {
            get
            {
                return stop;
            }
        }

        /// <summary>Used for rule context info debugging during parse-time, not so much for ATN debugging
        ///     </summary>
        public virtual string ToInfoString(Parser recognizer)
        {
            List<string> rules = new List<string>(recognizer.GetRuleInvocationStack(this));
            rules.Reverse();
            return "ParserRuleContext" + rules + "{" + "start=" + start + ", stop=" + stop + 
                '}';
        }
    }
}<|MERGE_RESOLUTION|>--- conflicted
+++ resolved
@@ -236,13 +236,8 @@
             return children != null && i >= 0 && i < children.Count ? children[i] : null;
         }
 
-<<<<<<< HEAD
-        public virtual T GetChild<T>(int i) where T:IParseTree
-=======
-        public virtual T GetChild<T, _T1>(Type<_T1> ctxType, int i)
+        public virtual T GetChild<T>(int i)
             where T : IParseTree
-            where _T1 : T
->>>>>>> bf070cf5
         {
             if (children == null || i < 0 || i >= children.Count)
             {
@@ -329,28 +324,19 @@
 #endif
         }
 
-<<<<<<< HEAD
-        public virtual T GetRuleContext<T>(int i) where T:Antlr4.Runtime.ParserRuleContext
-=======
-        public virtual T GetRuleContext<T, _T1>(Type<_T1> ctxType, int i)
+        public virtual T GetRuleContext<T>(int i)
             where T : Antlr4.Runtime.ParserRuleContext
-            where _T1 : T
->>>>>>> bf070cf5
         {
             return GetChild<T>(i);
         }
 
-<<<<<<< HEAD
 #if NET_4_5
-        public virtual IReadOnlyList<T> GetRuleContexts<T>() where T:Antlr4.Runtime.ParserRuleContext
+        public virtual IReadOnlyList<T> GetRuleContexts<T>()
+            where T : Antlr4.Runtime.ParserRuleContext
 #else
-        public virtual T[] GetRuleContexts<T>() where T:Antlr4.Runtime.ParserRuleContext
+        public virtual T[] GetRuleContexts<T>()
+            where T : Antlr4.Runtime.ParserRuleContext
 #endif
-=======
-        public virtual IList<T> GetRuleContexts<T, _T1>(Type<_T1> ctxType)
-            where T : Antlr4.Runtime.ParserRuleContext
-            where _T1 : T
->>>>>>> bf070cf5
         {
             if (children == null)
             {
