--- conflicted
+++ resolved
@@ -49,11 +49,7 @@
 
         /// <summary>
         /// This UUID indicates an extension of
-<<<<<<< HEAD
         /// <see cref="BaseSerializedUuid"/>
-=======
-        /// <see cref="#ADDED_PRECEDENCE_TRANSITIONS"/>
->>>>>>> 9a23a7f3
         /// for the addition of lexer actions encoded as a sequence of
         /// <see cref="ILexerAction"/>
         /// instances.
@@ -76,13 +72,8 @@
 
         static ATNDeserializer()
         {
-<<<<<<< HEAD
             BaseSerializedUuid = new Guid("E4178468-DF95-44D0-AD87-F22A5D5FB6D3");
             AddedLexerActions = new Guid("AB35191A-1603-487E-B75A-479B831EAF6D");
-=======
-            BaseSerializedUuid = Guid.FromString("E4178468-DF95-44D0-AD87-F22A5D5FB6D3");
-            AddedLexerActions = Guid.FromString("AB35191A-1603-487E-B75A-479B831EAF6D");
->>>>>>> 9a23a7f3
             SupportedUuids = new List<Guid>();
             SupportedUuids.Add(BaseSerializedUuid);
             SupportedUuids.Add(AddedLexerActions);
@@ -109,31 +100,19 @@
         /// <summary>
         /// Determines if a particular serialized representation of an ATN supports
         /// a particular feature, identified by the
-<<<<<<< HEAD
         /// <see cref="Guid"/>
-=======
-        /// <see cref="System.Guid"/>
->>>>>>> 9a23a7f3
         /// used for serializing
         /// the ATN at the time the feature was first introduced.
         /// </summary>
         /// <param name="feature">
         /// The
-<<<<<<< HEAD
         /// <see cref="Guid"/>
-=======
-        /// <see cref="System.Guid"/>
->>>>>>> 9a23a7f3
         /// marking the first time the feature was
         /// supported in the serialized ATN.
         /// </param>
         /// <param name="actualUuid">
         /// The
-<<<<<<< HEAD
         /// <see cref="Guid"/>
-=======
-        /// <see cref="System.Guid"/>
->>>>>>> 9a23a7f3
         /// of the actual serialized ATN which is
         /// currently being deserialized.
         /// </param>
@@ -1067,15 +1046,9 @@
                 return true;
             }
             BitSet reachable = new BitSet(atn.states.Count);
-<<<<<<< HEAD
             Stack<ATNState> worklist = new Stack<ATNState>();
             worklist.Push(transition.followState);
             while (worklist.Count > 0)
-=======
-            IDeque<ATNState> worklist = new ArrayDeque<ATNState>();
-            worklist.Add(transition.followState);
-            while (!worklist.IsEmpty())
->>>>>>> 9a23a7f3
             {
                 ATNState state = worklist.Pop();
                 if (reachable.Get(state.stateNumber))
@@ -1097,11 +1070,7 @@
                     {
                         return false;
                     }
-<<<<<<< HEAD
                     worklist.Push(t.target);
-=======
-                    worklist.Add(t.target);
->>>>>>> 9a23a7f3
                 }
             }
             return true;
@@ -1125,7 +1094,6 @@
 
         protected internal static Guid ToUUID(char[] data, int offset)
         {
-<<<<<<< HEAD
             int a = ToInt32(data, offset + 4 + 2);
             short b = (short)data[offset + 4 + 1];
             short c = (short)data[offset + 4];
@@ -1133,11 +1101,6 @@
             Array.Reverse(d);
 
             return new Guid(a, b, c, d);
-=======
-            long leastSigBits = ToLong(data, offset);
-            long mostSigBits = ToLong(data, offset + 4);
-            return new Guid(mostSigBits, leastSigBits);
->>>>>>> 9a23a7f3
         }
 
         [return: NotNull]
