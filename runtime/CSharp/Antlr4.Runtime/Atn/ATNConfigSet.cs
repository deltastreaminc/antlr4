/*
 * [The "BSD license"]
 *  Copyright (c) 2013 Terence Parr
 *  Copyright (c) 2013 Sam Harwell
 *  All rights reserved.
 *
 *  Redistribution and use in source and binary forms, with or without
 *  modification, are permitted provided that the following conditions
 *  are met:
 *
 *  1. Redistributions of source code must retain the above copyright
 *     notice, this list of conditions and the following disclaimer.
 *  2. Redistributions in binary form must reproduce the above copyright
 *     notice, this list of conditions and the following disclaimer in the
 *     documentation and/or other materials provided with the distribution.
 *  3. The name of the author may not be used to endorse or promote products
 *     derived from this software without specific prior written permission.
 *
 *  THIS SOFTWARE IS PROVIDED BY THE AUTHOR ``AS IS'' AND ANY EXPRESS OR
 *  IMPLIED WARRANTIES, INCLUDING, BUT NOT LIMITED TO, THE IMPLIED WARRANTIES
 *  OF MERCHANTABILITY AND FITNESS FOR A PARTICULAR PURPOSE ARE DISCLAIMED.
 *  IN NO EVENT SHALL THE AUTHOR BE LIABLE FOR ANY DIRECT, INDIRECT,
 *  INCIDENTAL, SPECIAL, EXEMPLARY, OR CONSEQUENTIAL DAMAGES (INCLUDING, BUT
 *  NOT LIMITED TO, PROCUREMENT OF SUBSTITUTE GOODS OR SERVICES; LOSS OF USE,
 *  DATA, OR PROFITS; OR BUSINESS INTERRUPTION) HOWEVER CAUSED AND ON ANY
 *  THEORY OF LIABILITY, WHETHER IN CONTRACT, STRICT LIABILITY, OR TORT
 *  (INCLUDING NEGLIGENCE OR OTHERWISE) ARISING IN ANY WAY OUT OF THE USE OF
 *  THIS SOFTWARE, EVEN IF ADVISED OF THE POSSIBILITY OF SUCH DAMAGE.
 */
using System;
using System.Collections.Generic;
using System.Linq;
using System.Text;
using Antlr4.Runtime.Atn;
using Antlr4.Runtime.Misc;
using Sharpen;
using IEnumerable = System.Collections.IEnumerable;
using IEnumerator = System.Collections.IEnumerator;

namespace Antlr4.Runtime.Atn
{
    /// <author>Sam Harwell</author>
<<<<<<< HEAD
    public class ATNConfigSet : IEnumerable<ATNConfig>
=======
    public class ATNConfigSet : HashSet<ATNConfig>
>>>>>>> 191c24f8
    {
        /// <summary>
        /// This maps (state, alt) -&gt; merged
        /// <see cref="ATNConfig">ATNConfig</see>
        /// . The key does not account for
        /// the
        /// <see cref="ATNConfig.SemanticContext()">ATNConfig.SemanticContext()</see>
        /// of the value, which is only a problem if a single
        /// <code>ATNConfigSet</code>
        /// contains two configs with the same state and alternative
        /// but different semantic contexts. When this case arises, the first config
        /// added to this map stays, and the remaining configs are placed in
        /// <see cref="unmerged">unmerged</see>
        /// .
        /// <p>
        /// This map is only used for optimizing the process of adding configs to the set,
        /// and is
        /// <code>null</code>
        /// for read-only sets stored in the DFA.
        /// </summary>
        private readonly Dictionary<long, ATNConfig> mergedConfigs;

        /// <summary>
        /// This is an "overflow" list holding configs which cannot be merged with one
        /// of the configs in
        /// <see cref="mergedConfigs">mergedConfigs</see>
        /// but have a colliding key. This
        /// occurs when two configs in the set have the same state and alternative but
        /// different semantic contexts.
        /// <p>
        /// This list is only used for optimizing the process of adding configs to the set,
        /// and is
        /// <code>null</code>
        /// for read-only sets stored in the DFA.
        /// </summary>
        private readonly List<ATNConfig> unmerged;

        /// <summary>This is a list of all configs in this set.</summary>
        /// <remarks>This is a list of all configs in this set.</remarks>
        private readonly List<ATNConfig> configs;

        private int uniqueAlt;

        private BitSet conflictingAlts;

        private bool hasSemanticContext;

        private bool dipsIntoOuterContext;

        /// <summary>
        /// When
        /// <code>true</code>
        /// , this config set represents configurations where the entire
        /// outer context has been consumed by the ATN interpreter. This prevents the
        /// <see cref="ParserATNSimulator.Closure(ATNConfigSet, ATNConfigSet, bool, bool, PredictionContextCache)
        ///     ">ParserATNSimulator.Closure(ATNConfigSet, ATNConfigSet, bool, bool, PredictionContextCache)
        ///     </see>
        /// from pursuing the global FOLLOW when a
        /// rule stop state is reached with an empty prediction context.
        /// <p>
        /// Note:
        /// <code>outermostConfigSet</code>
        /// and
        /// <see cref="dipsIntoOuterContext">dipsIntoOuterContext</see>
        /// should never
        /// be true at the same time.
        /// </summary>
        private bool outermostConfigSet;

        public ATNConfigSet()
        {
            // Used in parser and lexer. In lexer, it indicates we hit a pred
            // while computing a closure operation.  Don't make a DFA state from this.
            this.mergedConfigs = new Dictionary<long, ATNConfig>();
            this.unmerged = new List<ATNConfig>();
            this.configs = new List<ATNConfig>();
            this.uniqueAlt = ATN.InvalidAltNumber;
        }

        protected internal ATNConfigSet(Antlr4.Runtime.Atn.ATNConfigSet set, bool @readonly
            )
        {
            if (@readonly)
            {
                this.mergedConfigs = null;
                this.unmerged = null;
            }
            else
            {
                if (!set.IsReadOnly)
                {
                    this.mergedConfigs = new Dictionary<long, ATNConfig>(set.mergedConfigs);
                    this.unmerged = new List<ATNConfig>(set.unmerged);
                }
                else
                {
                    this.mergedConfigs = new Dictionary<long, ATNConfig>(set.configs.Count);
                    this.unmerged = new List<ATNConfig>();
                }
            }
            this.configs = new List<ATNConfig>(set.configs);
            this.dipsIntoOuterContext = set.dipsIntoOuterContext;
            this.hasSemanticContext = set.hasSemanticContext;
            this.outermostConfigSet = set.outermostConfigSet;
            if (@readonly || !set.IsReadOnly)
            {
                this.uniqueAlt = set.uniqueAlt;
                this.conflictingAlts = set.conflictingAlts;
            }
        }

        // if (!readonly && set.isReadOnly()) -> addAll is called from clone()
        /// <summary>
        /// Get the set of all alternatives represented by configurations in this
        /// set.
        /// </summary>
        /// <remarks>
        /// Get the set of all alternatives represented by configurations in this
        /// set.
        /// </remarks>
        [return: NotNull]
        public virtual BitSet GetRepresentedAlternatives()
        {
            if (conflictingAlts != null)
            {
                return (BitSet)conflictingAlts.Clone();
            }
            BitSet alts = new BitSet();
            foreach (ATNConfig config in this)
            {
                alts.Set(config.Alt);
            }
            return alts;
        }

        public bool IsReadOnly
        {
            get
            {
                return mergedConfigs == null;
            }
        }

        public void StripHiddenConfigs()
        {
            EnsureWritable();

            List<long> toRemove = new List<long>();
            foreach (var pair in mergedConfigs)
            {
                if (pair.Value.IsHidden)
                {
                    toRemove.Add(pair.Key);
                }
            }

            foreach (long key in toRemove)
            {
                mergedConfigs.Remove(key);
            }

            unmerged.RemoveAll(config => config.IsHidden);
            configs.RemoveAll(config => config.IsHidden);
        }

        public virtual bool IsOutermostConfigSet
        {
            get
            {
                return outermostConfigSet;
            }
            set
            {
                bool outermostConfigSet = value;
                if (this.outermostConfigSet && !outermostConfigSet)
                {
                    throw new InvalidOperationException();
                }
                System.Diagnostics.Debug.Assert(!outermostConfigSet || !dipsIntoOuterContext);
                this.outermostConfigSet = outermostConfigSet;
            }
        }

        public virtual HashSet<ATNState> GetStates()
        {
            HashSet<ATNState> states = new HashSet<ATNState>();
            foreach (ATNConfig c in this.configs)
            {
                states.Add(c.State);
            }
            return states;
        }

        public virtual void OptimizeConfigs(ATNSimulator interpreter)
        {
            if (configs.Count == 0)
            {
                return;
            }
            for (int i = 0; i < configs.Count; i++)
            {
                ATNConfig config = configs[i];
                config.Context = interpreter.atn.GetCachedContext(config.Context);
            }
        }

        public virtual Antlr4.Runtime.Atn.ATNConfigSet Clone(bool @readonly)
        {
            Antlr4.Runtime.Atn.ATNConfigSet copy = new Antlr4.Runtime.Atn.ATNConfigSet(this, 
                @readonly);
            if (!@readonly && this.IsReadOnly)
            {
                copy.AddAll(configs);
            }
            return copy;
        }

        public virtual int Count
        {
            get
            {
                return configs.Count;
            }
        }

        public virtual bool IsEmpty()
        {
            return configs.Count == 0;
        }

        public virtual bool Contains(object o)
        {
            if (!(o is ATNConfig))
            {
                return false;
            }
            ATNConfig config = (ATNConfig)o;
            long configKey = GetKey(config);
            ATNConfig mergedConfig = mergedConfigs.Get(configKey);
            if (mergedConfig != null && CanMerge(config, configKey, mergedConfig))
            {
                return mergedConfig.Contains(config);
            }
            foreach (ATNConfig c in unmerged)
            {
                if (c.Contains(config))
                {
                    return true;
                }
            }
            return false;
        }

        public virtual IEnumerator<ATNConfig> GetEnumerator()
        {
            return configs.GetEnumerator();
        }

        IEnumerator IEnumerable.GetEnumerator()
        {
            return GetEnumerator();
        }

        public virtual object[] ToArray()
        {
            return configs.ToArray();
        }

        public virtual bool AddItem(ATNConfig e)
        {
            return Add(e, null);
        }

        public virtual bool Add(ATNConfig e, PredictionContextCache contextCache)
        {
            EnsureWritable();
            System.Diagnostics.Debug.Assert(!outermostConfigSet || !e.ReachesIntoOuterContext
                );
            System.Diagnostics.Debug.Assert(!e.IsHidden);
            if (contextCache == null)
            {
                contextCache = PredictionContextCache.Uncached;
            }
            bool addKey;
            long key = GetKey(e);
            ATNConfig mergedConfig = mergedConfigs.Get(key);
            addKey = (mergedConfig == null);
            if (mergedConfig != null && CanMerge(e, key, mergedConfig))
            {
                mergedConfig.OuterContextDepth = Math.Max(mergedConfig.OuterContextDepth, e.OuterContextDepth
                    );
                PredictionContext joined = PredictionContext.Join(mergedConfig.Context, e.Context
                    , contextCache);
                UpdatePropertiesForMergedConfig(e);
                if (mergedConfig.Context == joined)
                {
                    return false;
                }
                mergedConfig.Context = joined;
                return true;
            }
            for (int i = 0; i < unmerged.Count; i++)
            {
                ATNConfig unmergedConfig = unmerged[i];
                if (CanMerge(e, key, unmergedConfig))
                {
                    unmergedConfig.OuterContextDepth = Math.Max(unmergedConfig.OuterContextDepth, e.OuterContextDepth
                        );
                    PredictionContext joined = PredictionContext.Join(unmergedConfig.Context, e.Context
                        , contextCache);
                    UpdatePropertiesForMergedConfig(e);
                    if (unmergedConfig.Context == joined)
                    {
                        return false;
                    }
                    unmergedConfig.Context = joined;
                    if (addKey)
                    {
                        mergedConfigs[key] = unmergedConfig;
                        unmerged.RemoveAt(i);
                    }
                    return true;
                }
            }
            configs.Add(e);
            if (addKey)
            {
                mergedConfigs[key] = e;
            }
            else
            {
                unmerged.Add(e);
            }
            UpdatePropertiesForAddedConfig(e);
            return true;
        }

        private void UpdatePropertiesForMergedConfig(ATNConfig config)
        {
            // merged configs can't change the alt or semantic context
            dipsIntoOuterContext |= config.ReachesIntoOuterContext;
            System.Diagnostics.Debug.Assert(!outermostConfigSet || !dipsIntoOuterContext);
        }

        private void UpdatePropertiesForAddedConfig(ATNConfig config)
        {
            if (configs.Count == 1)
            {
                uniqueAlt = config.Alt;
            }
            else
            {
                if (uniqueAlt != config.Alt)
                {
                    uniqueAlt = ATN.InvalidAltNumber;
                }
            }
            hasSemanticContext |= !SemanticContext.None.Equals(config.SemanticContext);
            dipsIntoOuterContext |= config.ReachesIntoOuterContext;
            System.Diagnostics.Debug.Assert(!outermostConfigSet || !dipsIntoOuterContext);
        }

        protected internal virtual bool CanMerge(ATNConfig left, long leftKey, ATNConfig 
            right)
        {
            if (left.State.stateNumber != right.State.stateNumber)
            {
                return false;
            }
            if (leftKey != GetKey(right))
            {
                return false;
            }
            return left.SemanticContext.Equals(right.SemanticContext);
        }

        protected internal virtual long GetKey(ATNConfig e)
        {
            long key = e.State.stateNumber;
            key = (key << 12) | (e.Alt & 0xFFFL);
            return key;
        }

        public virtual bool Remove(object o)
        {
            EnsureWritable();
            throw new NotSupportedException("Not supported yet.");
        }

        public virtual bool ContainsAll<_T0>(ICollection<_T0> c)
        {
            foreach (object o in c)
            {
                if (!(o is ATNConfig))
                {
                    return false;
                }
                if (!Contains((ATNConfig)o))
                {
                    return false;
                }
            }
            return true;
        }

        public virtual bool AddAll(IEnumerable<ATNConfig> c)
        {
            return AddAll(c, null);
        }

        public virtual bool AddAll(IEnumerable<ATNConfig> c, PredictionContextCache contextCache)
        {
            EnsureWritable();
            bool changed = false;
            foreach (ATNConfig group in c)
            {
                changed |= Add(group, contextCache);
            }
            return changed;
        }

        public virtual bool RetainAll<_T0>(ICollection<_T0> c)
        {
            EnsureWritable();
            throw new NotSupportedException("Not supported yet.");
        }

        public virtual bool RemoveAll<_T0>(ICollection<_T0> c)
        {
            EnsureWritable();
            throw new NotSupportedException("Not supported yet.");
        }

        public virtual void Clear()
        {
            EnsureWritable();
            mergedConfigs.Clear();
            unmerged.Clear();
            configs.Clear();
            dipsIntoOuterContext = false;
            hasSemanticContext = false;
            uniqueAlt = ATN.InvalidAltNumber;
            conflictingAlts = null;
        }

        public override bool Equals(object obj)
        {
            if (this == obj)
            {
                return true;
            }
            if (!(obj is Antlr4.Runtime.Atn.ATNConfigSet))
            {
                return false;
            }
            Antlr4.Runtime.Atn.ATNConfigSet other = (Antlr4.Runtime.Atn.ATNConfigSet)obj;
            return this.outermostConfigSet == other.outermostConfigSet && Utils.Equals(conflictingAlts
                , other.conflictingAlts) && configs.SequenceEqual(other.configs);
        }

        public override int GetHashCode()
        {
            int hashCode = 1;
            hashCode = 5 * hashCode ^ (outermostConfigSet ? 1 : 0);
            hashCode = 5 * hashCode ^ SequenceEqualityComparer<ATNConfig>.Default.GetHashCode(configs);
            return hashCode;
        }

        public override string ToString()
        {
            return ToString(false);
        }

        public virtual string ToString(bool showContext)
        {
            StringBuilder buf = new StringBuilder();
            List<ATNConfig> sortedConfigs = new List<ATNConfig>(configs);
            sortedConfigs.Sort(new _IComparer_479());
            buf.Append("[");
            for (int i = 0; i < sortedConfigs.Count; i++)
            {
                if (i > 0)
                {
                    buf.Append(", ");
                }
                buf.Append(sortedConfigs[i].ToString(null, true, showContext));
            }
            buf.Append("]");
            if (hasSemanticContext)
            {
                buf.Append(",hasSemanticContext=").Append(hasSemanticContext);
            }
            if (uniqueAlt != ATN.InvalidAltNumber)
            {
                buf.Append(",uniqueAlt=").Append(uniqueAlt);
            }
            if (conflictingAlts != null)
            {
                buf.Append(",conflictingAlts=").Append(conflictingAlts);
            }
            if (dipsIntoOuterContext)
            {
                buf.Append(",dipsIntoOuterContext");
            }
            return buf.ToString();
        }

        private sealed class _IComparer_479 : IComparer<ATNConfig>
        {
            public _IComparer_479()
            {
            }

            public int Compare(ATNConfig o1, ATNConfig o2)
            {
                if (o1.Alt != o2.Alt)
                {
                    return o1.Alt - o2.Alt;
                }
                else
                {
                    if (o1.State.stateNumber != o2.State.stateNumber)
                    {
                        return o1.State.stateNumber - o2.State.stateNumber;
                    }
                    else
                    {
                        return string.CompareOrdinal(o1.SemanticContext.ToString(), o2.SemanticContext.ToString
                            ());
                    }
                }
            }
        }

        public virtual int UniqueAlt
        {
            get
            {
                return uniqueAlt;
            }
        }

        public virtual bool HasSemanticContext
        {
            get
            {
                return hasSemanticContext;
            }
        }

        public virtual void ClearExplicitSemanticContext()
        {
            EnsureWritable();
            hasSemanticContext = false;
        }

        public virtual void MarkExplicitSemanticContext()
        {
            EnsureWritable();
            hasSemanticContext = true;
        }

        public virtual BitSet ConflictingAlts
        {
            get
            {
                return conflictingAlts;
            }
            set
            {
                BitSet conflictingAlts = value;
                EnsureWritable();
                this.conflictingAlts = conflictingAlts;
            }
        }

        public virtual bool DipsIntoOuterContext
        {
            get
            {
                return dipsIntoOuterContext;
            }
        }

        public virtual ATNConfig this[int index]
        {
            get
            {
                return configs[index];
            }
        }

        public virtual void Remove(int index)
        {
            EnsureWritable();
            ATNConfig config = configs[index];
            configs.Remove(config);
            long key = GetKey(config);
            if (mergedConfigs.Get(key) == config)
            {
                mergedConfigs.Remove(key);
            }
            else
            {
                for (int i = 0; i < unmerged.Count; i++)
                {
                    if (unmerged[i] == config)
                    {
                        unmerged.RemoveAt(i);
                        return;
                    }
                }
            }
        }

        protected internal void EnsureWritable()
        {
            if (IsReadOnly)
            {
                throw new InvalidOperationException("This ATNConfigSet is read only.");
            }
        }
    }
}<|MERGE_RESOLUTION|>--- conflicted
+++ resolved
@@ -40,11 +40,7 @@
 namespace Antlr4.Runtime.Atn
 {
     /// <author>Sam Harwell</author>
-<<<<<<< HEAD
     public class ATNConfigSet : IEnumerable<ATNConfig>
-=======
-    public class ATNConfigSet : HashSet<ATNConfig>
->>>>>>> 191c24f8
     {
         /// <summary>
         /// This maps (state, alt) -&gt; merged
