--- conflicted
+++ resolved
@@ -390,13 +390,8 @@
         /// and
         /// <c>(s, j, ctx, _)</c>
         /// for
-<<<<<<< HEAD
-        /// <code>i!=j</code>
+        /// <c>i!=j</c>
         /// .</p>
-=======
-        /// <c>i!=j</c>
-        /// .
->>>>>>> c78833e7
         /// <p/>
         /// Reduce these configuration subsets to the set of possible alternatives.
         /// You can compute the alternative subsets in one pass as follows:
