/*
 * [The "BSD license"]
 *  Copyright (c) 2013 Terence Parr
 *  Copyright (c) 2013 Sam Harwell
 *  All rights reserved.
 *
 *  Redistribution and use in source and binary forms, with or without
 *  modification, are permitted provided that the following conditions
 *  are met:
 *
 *  1. Redistributions of source code must retain the above copyright
 *     notice, this list of conditions and the following disclaimer.
 *  2. Redistributions in binary form must reproduce the above copyright
 *     notice, this list of conditions and the following disclaimer in the
 *     documentation and/or other materials provided with the distribution.
 *  3. The name of the author may not be used to endorse or promote products
 *     derived from this software without specific prior written permission.
 *
 *  THIS SOFTWARE IS PROVIDED BY THE AUTHOR ``AS IS'' AND ANY EXPRESS OR
 *  IMPLIED WARRANTIES, INCLUDING, BUT NOT LIMITED TO, THE IMPLIED WARRANTIES
 *  OF MERCHANTABILITY AND FITNESS FOR A PARTICULAR PURPOSE ARE DISCLAIMED.
 *  IN NO EVENT SHALL THE AUTHOR BE LIABLE FOR ANY DIRECT, INDIRECT,
 *  INCIDENTAL, SPECIAL, EXEMPLARY, OR CONSEQUENTIAL DAMAGES (INCLUDING, BUT
 *  NOT LIMITED TO, PROCUREMENT OF SUBSTITUTE GOODS OR SERVICES; LOSS OF USE,
 *  DATA, OR PROFITS; OR BUSINESS INTERRUPTION) HOWEVER CAUSED AND ON ANY
 *  THEORY OF LIABILITY, WHETHER IN CONTRACT, STRICT LIABILITY, OR TORT
 *  (INCLUDING NEGLIGENCE OR OTHERWISE) ARISING IN ANY WAY OUT OF THE USE OF
 *  THIS SOFTWARE, EVEN IF ADVISED OF THE POSSIBILITY OF SUCH DAMAGE.
 */
using System;
using Antlr4.Runtime;
using Antlr4.Runtime.Atn;
using Antlr4.Runtime.Dfa;
using Antlr4.Runtime.Misc;
using Antlr4.Runtime.Sharpen;

namespace Antlr4.Runtime.Atn
{
    /// <summary>"dup" of ParserInterpreter</summary>
    public class LexerATNSimulator : ATNSimulator
    {
#if !PORTABLE
        public const bool debug = false;

        public const bool dfa_debug = false;
#endif

        public const int MinDfaEdge = 0;

        public const int MaxDfaEdge = 127;

        public bool optimize_tail_calls = true;

        /// <summary>
        /// When we hit an accept state in either the DFA or the ATN, we
        /// have to notify the character stream to start buffering characters
        /// via
        /// <see cref="Antlr4.Runtime.IIntStream.Mark()"/>
        /// and record the current state. The current sim state
        /// includes the current index into the input, the current line,
        /// and current character position in that line. Note that the Lexer is
        /// tracking the starting line and characterization of the token. These
        /// variables track the "state" of the simulator when it hits an accept state.
        /// <p>We track these variables separately for the DFA and ATN simulation
        /// because the DFA simulation often has to fail over to the ATN
        /// simulation. If the ATN simulation fails, we need the DFA to fall
        /// back to its previously accepted state, if any. If the ATN succeeds,
        /// then the ATN does the accept and the DFA simulator that invoked it
        /// can simply return the predicted token type.</p>
        /// </summary>
        protected internal class SimState
        {
            protected internal int index = -1;

            protected internal int line = 0;

            protected internal int charPos = -1;

            protected internal DFAState dfaState;

            // forces unicode to stay in ATN
            protected internal virtual void Reset()
            {
                index = -1;
                line = 0;
                charPos = -1;
                dfaState = null;
            }
        }

        [Nullable]
        protected internal readonly Lexer recog;

        /// <summary>The current token's starting index into the character stream.</summary>
        /// <remarks>
        /// The current token's starting index into the character stream.
        /// Shared across DFA to ATN simulation in case the ATN fails and the
        /// DFA did not have a previous accept state. In this case, we use the
        /// ATN-generated exception object.
        /// </remarks>
        protected internal int startIndex = -1;

        /// <summary>line number 1..n within the input</summary>
        protected internal int line = 1;

        /// <summary>The index of the character relative to the beginning of the line 0..n-1</summary>
        protected internal int charPositionInLine = 0;

        protected internal int mode = Lexer.DefaultMode;

        /// <summary>Used during DFA/ATN exec to record the most recent accept configuration info</summary>
        [NotNull]
        protected internal readonly LexerATNSimulator.SimState prevAccept = new LexerATNSimulator.SimState();

        public static int match_calls = 0;

        public LexerATNSimulator(ATN atn)
            : this(null, atn)
        {
        }

        public LexerATNSimulator(Lexer recog, ATN atn)
            : base(atn)
        {
            this.recog = recog;
        }

        public virtual void CopyState(LexerATNSimulator simulator)
        {
            this.charPositionInLine = simulator.charPositionInLine;
            this.line = simulator.line;
            this.mode = simulator.mode;
            this.startIndex = simulator.startIndex;
        }

        public virtual int Match(ICharStream input, int mode)
        {
            match_calls++;
            this.mode = mode;
            int mark = input.Mark();
            try
            {
                this.startIndex = input.Index;
                this.prevAccept.Reset();
                DFAState s0 = atn.modeToDFA[mode].s0.Get();
                if (s0 == null)
                {
                    return MatchATN(input);
                }
                else
                {
                    return ExecATN(input, s0);
                }
            }
            finally
            {
                input.Release(mark);
            }
        }

        public override void Reset()
        {
            prevAccept.Reset();
            startIndex = -1;
            line = 1;
            charPositionInLine = 0;
            mode = Lexer.DefaultMode;
        }

        protected internal virtual int MatchATN(ICharStream input)
        {
            ATNState startState = atn.modeToStartState[mode];
            int old_mode = mode;
            ATNConfigSet s0_closure = ComputeStartState(input, startState);
            bool suppressEdge = s0_closure.HasSemanticContext;
            if (suppressEdge)
            {
                s0_closure.ClearExplicitSemanticContext();
            }
            DFAState next = AddDFAState(s0_closure);
            if (!suppressEdge)
            {
                if (!atn.modeToDFA[mode].s0.CompareAndSet(null, next))
                {
                    next = atn.modeToDFA[mode].s0.Get();
                }
            }
            int predict = ExecATN(input, next);
            return predict;
        }

        protected internal virtual int ExecATN(ICharStream input, DFAState ds0)
        {
            //System.out.println("enter exec index "+input.index()+" from "+ds0.configs);
            if (ds0.IsAcceptState)
            {
                // allow zero-length tokens
                CaptureSimState(prevAccept, input, ds0);
                // adjust index since the current input character was not yet consumed
                prevAccept.index--;
            }
            int t = input.La(1);
            DFAState s = ds0;
            // s is current/from DFA state
            while (true)
            {
                // while more work
                // As we move src->trg, src->trg, we keep track of the previous trg to
                // avoid looking up the DFA state again, which is expensive.
                // If the previous target was already part of the DFA, we might
                // be able to avoid doing a reach operation upon t. If s!=null,
                // it means that semantic predicates didn't prevent us from
                // creating a DFA state. Once we know s!=null, we check to see if
                // the DFA state has an edge already for t. If so, we can just reuse
                // it's configuration set; there's no point in re-computing it.
                // This is kind of like doing DFA simulation within the ATN
                // simulation because DFA simulation is really just a way to avoid
                // computing reach/closure sets. Technically, once we know that
                // we have a previously added DFA state, we could jump over to
                // the DFA simulator. But, that would mean popping back and forth
                // a lot and making things more complicated algorithmically.
                // This optimization makes a lot of sense for loops within DFA.
                // A character will take us back to an existing DFA state
                // that already has lots of edges out of it. e.g., .* in comments.
                DFAState target = GetExistingTargetState(s, t);
                if (target == null)
                {
                    target = ComputeTargetState(input, s, t);
                }
                if (target == Error)
                {
                    break;
                }
                if (target.IsAcceptState)
                {
                    CaptureSimState(prevAccept, input, target);
                    if (t == IntStreamConstants.Eof)
                    {
                        break;
                    }
                }
                if (t != IntStreamConstants.Eof)
                {
                    Consume(input);
                    t = input.La(1);
                }
                s = target;
            }
            // flip; current DFA target becomes new src/from state
            return FailOrAccept(prevAccept, input, s.configs, t);
        }

        /// <summary>Get an existing target state for an edge in the DFA.</summary>
        /// <remarks>
        /// Get an existing target state for an edge in the DFA. If the target state
        /// for the edge has not yet been computed or is otherwise not available,
        /// this method returns
        /// <see langword="null"/>
        /// .
        /// </remarks>
        /// <param name="s">The current DFA state</param>
        /// <param name="t">The next input symbol</param>
        /// <returns>
        /// The existing target DFA state for the given input symbol
        /// <paramref name="t"/>
        /// , or
        /// <see langword="null"/>
        /// if the target state for this edge is not
        /// already cached
        /// </returns>
        [return: Nullable]
        protected internal virtual DFAState GetExistingTargetState(DFAState s, int t)
        {
            DFAState target = s.GetTarget(t);
#if !PORTABLE
            if (debug && target != null)
            {
                System.Console.Out.WriteLine("reuse state " + s.stateNumber + " edge to " + target.stateNumber);
            }
#endif
            return target;
        }

        /// <summary>
        /// Compute a target state for an edge in the DFA, and attempt to add the
        /// computed state and corresponding edge to the DFA.
        /// </summary>
        /// <remarks>
        /// Compute a target state for an edge in the DFA, and attempt to add the
        /// computed state and corresponding edge to the DFA.
        /// </remarks>
        /// <param name="input">The input stream</param>
        /// <param name="s">The current DFA state</param>
        /// <param name="t">The next input symbol</param>
        /// <returns>
        /// The computed target DFA state for the given input symbol
        /// <paramref name="t"/>
        /// . If
        /// <paramref name="t"/>
        /// does not lead to a valid DFA state, this method
        /// returns
        /// <see cref="ATNSimulator.Error"/>
        /// .
        /// </returns>
        [return: NotNull]
        protected internal virtual DFAState ComputeTargetState(ICharStream input, DFAState s, int t)
        {
            ATNConfigSet reach = new OrderedATNConfigSet();
            // if we don't find an existing DFA state
            // Fill reach starting from closure, following t transitions
            GetReachableConfigSet(input, s.configs, reach, t);
            if (reach.IsEmpty())
            {
                // we got nowhere on t from s
                if (!reach.HasSemanticContext)
                {
                    // we got nowhere on t, don't throw out this knowledge; it'd
                    // cause a failover from DFA later.
                    AddDFAEdge(s, t, Error);
                }
                // stop when we can't match any more char
                return Error;
            }
            // Add an edge from s to target DFA found/created for reach
            return AddDFAEdge(s, t, reach);
        }

        protected internal virtual int FailOrAccept(LexerATNSimulator.SimState prevAccept, ICharStream input, ATNConfigSet reach, int t)
        {
            if (prevAccept.dfaState != null)
            {
                LexerActionExecutor lexerActionExecutor = prevAccept.dfaState.LexerActionExecutor;
                Accept(input, lexerActionExecutor, startIndex, prevAccept.index, prevAccept.line, prevAccept.charPos);
                return prevAccept.dfaState.Prediction;
            }
            else
            {
                // if no accept and EOF is first char, return EOF
                if (t == IntStreamConstants.Eof && input.Index == startIndex)
                {
                    return TokenConstants.Eof;
                }
                throw new LexerNoViableAltException(recog, input, startIndex, reach);
            }
        }

        /// <summary>
        /// Given a starting configuration set, figure out all ATN configurations
        /// we can reach upon input
        /// <paramref name="t"/>
        /// . Parameter
        /// <paramref name="reach"/>
        /// is a return
        /// parameter.
        /// </summary>
        protected internal virtual void GetReachableConfigSet(ICharStream input, ATNConfigSet closure, ATNConfigSet reach, int t)
        {
            // this is used to skip processing for configs which have a lower priority
            // than a config that already reached an accept state for the same rule
            int skipAlt = ATN.InvalidAltNumber;
            foreach (ATNConfig c in closure)
            {
                bool currentAltReachedAcceptState = c.Alt == skipAlt;
                if (currentAltReachedAcceptState && c.PassedThroughNonGreedyDecision)
                {
                    continue;
                }
                int n = c.State.NumberOfOptimizedTransitions;
                for (int ti = 0; ti < n; ti++)
                {
                    // for each optimized transition
                    Transition trans = c.State.GetOptimizedTransition(ti);
                    ATNState target = GetReachableTarget(trans, t);
                    if (target != null)
                    {
                        LexerActionExecutor lexerActionExecutor = c.ActionExecutor;
                        if (lexerActionExecutor != null)
                        {
                            lexerActionExecutor = lexerActionExecutor.FixOffsetBeforeMatch(input.Index - startIndex);
                        }
                        bool treatEofAsEpsilon = t == IntStreamConstants.Eof;
                        if (Closure(input, c.Transform(target, lexerActionExecutor, true), reach, currentAltReachedAcceptState, true, treatEofAsEpsilon))
                        {
                            // any remaining configs for this alt have a lower priority than
                            // the one that just reached an accept state.
                            skipAlt = c.Alt;
                            break;
                        }
                    }
                }
            }
        }

        protected internal virtual void Accept(ICharStream input, LexerActionExecutor lexerActionExecutor, int startIndex, int index, int line, int charPos)
        {
            // seek to after last char in token
            input.Seek(index);
            this.line = line;
            this.charPositionInLine = charPos;
            if (input.La(1) != IntStreamConstants.Eof)
            {
                Consume(input);
            }
            if (lexerActionExecutor != null && recog != null)
            {
                lexerActionExecutor.Execute(recog, input, startIndex);
            }
        }

        [return: Nullable]
        protected internal virtual ATNState GetReachableTarget(Transition trans, int t)
        {
            if (trans.Matches(t, char.MinValue, char.MaxValue))
            {
                return trans.target;
            }
            return null;
        }

        [return: NotNull]
        protected internal virtual ATNConfigSet ComputeStartState(ICharStream input, ATNState p)
        {
            PredictionContext initialContext = PredictionContext.EmptyFull;
            ATNConfigSet configs = new OrderedATNConfigSet();
            for (int i = 0; i < p.NumberOfTransitions; i++)
            {
                ATNState target = p.Transition(i).target;
                ATNConfig c = ATNConfig.Create(target, i + 1, initialContext);
                Closure(input, c, configs, false, false, false);
            }
            return configs;
        }

        /// <summary>
        /// Since the alternatives within any lexer decision are ordered by
        /// preference, this method stops pursuing the closure as soon as an accept
        /// state is reached.
        /// </summary>
        /// <remarks>
        /// Since the alternatives within any lexer decision are ordered by
        /// preference, this method stops pursuing the closure as soon as an accept
        /// state is reached. After the first accept state is reached by depth-first
        /// search from
        /// <paramref name="config"/>
        /// , all other (potentially reachable) states for
        /// this rule would have a lower priority.
        /// </remarks>
        /// <returns>
        /// 
        /// <see langword="true"/>
        /// if an accept state is reached, otherwise
        /// <see langword="false"/>
        /// .
        /// </returns>
        protected internal virtual bool Closure(ICharStream input, ATNConfig config, ATNConfigSet configs, bool currentAltReachedAcceptState, bool speculative, bool treatEofAsEpsilon)
        {
            if (config.State is RuleStopState)
            {
                PredictionContext context = config.Context;
                if (context.IsEmpty)
                {
                    configs.Add(config);
                    return true;
                }
                else
                {
                    if (context.HasEmpty)
                    {
                        configs.Add(config.Transform(config.State, PredictionContext.EmptyFull, true));
                        currentAltReachedAcceptState = true;
                    }
                }
                for (int i = 0; i < context.Size; i++)
                {
                    int returnStateNumber = context.GetReturnState(i);
                    if (returnStateNumber == PredictionContext.EmptyFullStateKey)
                    {
                        continue;
                    }
                    PredictionContext newContext = context.GetParent(i);
                    // "pop" return state
                    ATNState returnState = atn.states[returnStateNumber];
                    ATNConfig c = config.Transform(returnState, newContext, false);
                    currentAltReachedAcceptState = Closure(input, c, configs, currentAltReachedAcceptState, speculative, treatEofAsEpsilon);
                }
                return currentAltReachedAcceptState;
            }
            // optimization
            if (!config.State.OnlyHasEpsilonTransitions)
            {
                if (!currentAltReachedAcceptState || !config.PassedThroughNonGreedyDecision)
                {
                    configs.Add(config);
                }
            }
            ATNState p = config.State;
            for (int i_1 = 0; i_1 < p.NumberOfOptimizedTransitions; i_1++)
            {
                Transition t = p.GetOptimizedTransition(i_1);
                ATNConfig c = GetEpsilonTarget(input, config, t, configs, speculative, treatEofAsEpsilon);
                if (c != null)
                {
                    currentAltReachedAcceptState = Closure(input, c, configs, currentAltReachedAcceptState, speculative, treatEofAsEpsilon);
                }
            }
            return currentAltReachedAcceptState;
        }

        // side-effect: can alter configs.hasSemanticContext
        [return: Nullable]
        protected internal virtual ATNConfig GetEpsilonTarget(ICharStream input, ATNConfig config, Transition t, ATNConfigSet configs, bool speculative, bool treatEofAsEpsilon)
        {
            ATNConfig c;
            switch (t.TransitionType)
            {
                case TransitionType.Rule:
                {
                    RuleTransition ruleTransition = (RuleTransition)t;
                    if (optimize_tail_calls && ruleTransition.optimizedTailCall && !config.Context.HasEmpty)
                    {
                        c = config.Transform(t.target, true);
                    }
                    else
                    {
                        PredictionContext newContext = config.Context.GetChild(ruleTransition.followState.stateNumber);
                        c = config.Transform(t.target, newContext, true);
                    }
                    break;
                }

                case TransitionType.Precedence:
                {
                    throw new NotSupportedException("Precedence predicates are not supported in lexers.");
                }

                case TransitionType.Predicate:
                {
                    PredicateTransition pt = (PredicateTransition)t;
                    configs.MarkExplicitSemanticContext();
                    if (EvaluatePredicate(input, pt.ruleIndex, pt.predIndex, speculative))
                    {
                        c = config.Transform(t.target, true);
                    }
                    else
                    {
                        c = null;
                    }
                    break;
                }

                case TransitionType.Action:
                {
                    if (config.Context.HasEmpty)
                    {
                        // execute actions anywhere in the start rule for a token.
                        //
                        // TODO: if the entry rule is invoked recursively, some
                        // actions may be executed during the recursive call. The
                        // problem can appear when hasEmpty() is true but
                        // isEmpty() is false. In this case, the config needs to be
                        // split into two contexts - one with just the empty path
                        // and another with everything but the empty path.
                        // Unfortunately, the current algorithm does not allow
                        // getEpsilonTarget to return two configurations, so
                        // additional modifications are needed before we can support
                        // the split operation.
                        LexerActionExecutor lexerActionExecutor = LexerActionExecutor.Append(config.ActionExecutor, atn.lexerActions[((ActionTransition)t).actionIndex]);
                        c = config.Transform(t.target, lexerActionExecutor, true);
                        break;
                    }
                    else
                    {
                        // ignore actions in referenced rules
                        c = config.Transform(t.target, true);
                        break;
                    }
                }

                case TransitionType.Epsilon:
                {
                    c = config.Transform(t.target, true);
                    break;
                }

                case TransitionType.Atom:
                case TransitionType.Range:
                case TransitionType.Set:
                {
                    if (treatEofAsEpsilon)
                    {
                        if (t.Matches(IntStreamConstants.Eof, char.MinValue, char.MaxValue))
                        {
                            c = config.Transform(t.target, false);
                            break;
                        }
                    }
                    c = null;
                    break;
                }

                default:
                {
                    c = null;
                    break;
                }
            }
            return c;
        }

        /// <summary>Evaluate a predicate specified in the lexer.</summary>
        /// <remarks>
        /// Evaluate a predicate specified in the lexer.
        /// <p>If
        /// <paramref name="speculative"/>
        /// is
        /// <see langword="true"/>
        /// , this method was called before
        /// <see cref="Consume(Antlr4.Runtime.ICharStream)"/>
        /// for the matched character. This method should call
        /// <see cref="Consume(Antlr4.Runtime.ICharStream)"/>
        /// before evaluating the predicate to ensure position
        /// sensitive values, including
        /// <see cref="Antlr4.Runtime.Lexer.Text()"/>
        /// ,
        /// <see cref="Antlr4.Runtime.Lexer.Line()"/>
        /// ,
        /// and
        /// <see cref="Antlr4.Runtime.Lexer.Column()"/>
        /// , properly reflect the current
        /// lexer state. This method should restore
        /// <paramref name="input"/>
        /// and the simulator
        /// to the original state before returning (i.e. undo the actions made by the
        /// call to
        /// <see cref="Consume(Antlr4.Runtime.ICharStream)"/>
        /// .</p>
        /// </remarks>
        /// <param name="input">The input stream.</param>
        /// <param name="ruleIndex">The rule containing the predicate.</param>
        /// <param name="predIndex">The index of the predicate within the rule.</param>
        /// <param name="speculative">
        /// 
        /// <see langword="true"/>
        /// if the current index in
        /// <paramref name="input"/>
        /// is
        /// one character before the predicate's location.
        /// </param>
        /// <returns>
        /// 
        /// <see langword="true"/>
        /// if the specified predicate evaluates to
        /// <see langword="true"/>
        /// .
        /// </returns>
        protected internal virtual bool EvaluatePredicate(ICharStream input, int ruleIndex, int predIndex, bool speculative)
        {
            // assume true if no recognizer was provided
            if (recog == null)
            {
                return true;
            }
            if (!speculative)
            {
                return recog.Sempred(null, ruleIndex, predIndex);
            }
            int savedCharPositionInLine = charPositionInLine;
            int savedLine = line;
            int index = input.Index;
            int marker = input.Mark();
            try
            {
                Consume(input);
                return recog.Sempred(null, ruleIndex, predIndex);
            }
            finally
            {
                charPositionInLine = savedCharPositionInLine;
                line = savedLine;
                input.Seek(index);
                input.Release(marker);
            }
        }

        protected internal virtual void CaptureSimState(LexerATNSimulator.SimState settings, ICharStream input, DFAState dfaState)
        {
            settings.index = input.Index;
            settings.line = line;
            settings.charPos = charPositionInLine;
            settings.dfaState = dfaState;
        }

        [return: NotNull]
        protected internal virtual DFAState AddDFAEdge(DFAState from, int t, ATNConfigSet q)
        {
            bool suppressEdge = q.HasSemanticContext;
            if (suppressEdge)
            {
                q.ClearExplicitSemanticContext();
            }
            DFAState to = AddDFAState(q);
            if (suppressEdge)
            {
                return to;
            }
            AddDFAEdge(from, t, to);
            return to;
        }

        protected internal virtual void AddDFAEdge(DFAState p, int t, DFAState q)
        {
            if (p != null)
            {
                p.SetTarget(t, q);
            }
        }

        /// <summary>
        /// Add a new DFA state if there isn't one with this set of
        /// configurations already.
        /// </summary>
        /// <remarks>
        /// Add a new DFA state if there isn't one with this set of
        /// configurations already. This method also detects the first
        /// configuration containing an ATN rule stop state. Later, when
        /// traversing the DFA, we will know which rule to accept.
        /// </remarks>
        [return: NotNull]
        protected internal virtual DFAState AddDFAState(ATNConfigSet configs)
        {
            System.Diagnostics.Debug.Assert(!configs.HasSemanticContext);
<<<<<<< HEAD
            DFAState proposed = new DFAState(configs, 0, MaxDfaEdge);
            DFAState existing;
            if (atn.modeToDFA[mode].states.TryGetValue(proposed, out existing))
=======
            DFAState proposed = new DFAState(atn.modeToDFA[mode], configs);
            DFAState existing = atn.modeToDFA[mode].states.Get(proposed);
            if (existing != null)
>>>>>>> 53a6ff65
            {
                return existing;
            }
            configs.OptimizeConfigs(this);
            DFAState newState = new DFAState(atn.modeToDFA[mode], configs.Clone(true));
            ATNConfig firstConfigWithRuleStopState = null;
            foreach (ATNConfig c in configs)
            {
                if (c.State is RuleStopState)
                {
                    firstConfigWithRuleStopState = c;
                    break;
                }
            }
            if (firstConfigWithRuleStopState != null)
            {
                int prediction = atn.ruleToTokenType[firstConfigWithRuleStopState.State.ruleIndex];
                LexerActionExecutor lexerActionExecutor = firstConfigWithRuleStopState.ActionExecutor;
                newState.AcceptStateInfo = new AcceptStateInfo(prediction, lexerActionExecutor);
            }
            return atn.modeToDFA[mode].AddState(newState);
        }

        [return: NotNull]
        public DFA GetDFA(int mode)
        {
            return atn.modeToDFA[mode];
        }

        /// <summary>Get the text matched so far for the current token.</summary>
        /// <remarks>Get the text matched so far for the current token.</remarks>
        [return: NotNull]
        public virtual string GetText(ICharStream input)
        {
            // index is first lookahead char, don't include.
            return input.GetText(Interval.Of(startIndex, input.Index - 1));
        }

        public virtual int Line
        {
            get
            {
                return line;
            }
            set
            {
                int line = value;
                this.line = line;
            }
        }

        public virtual int Column
        {
            get
            {
                return charPositionInLine;
            }
            set
            {
                int charPositionInLine = value;
                this.charPositionInLine = charPositionInLine;
            }
        }

        public virtual void Consume(ICharStream input)
        {
            int curChar = input.La(1);
            if (curChar == '\n')
            {
                line++;
                charPositionInLine = 0;
            }
            else
            {
                charPositionInLine++;
            }
            input.Consume();
        }

        [return: NotNull]
        public virtual string GetTokenName(int t)
        {
            if (t == -1)
            {
                return "EOF";
            }
            //if ( atn.g!=null ) return atn.g.getTokenDisplayName(t);
            return "'" + (char)t + "'";
        }
    }
}<|MERGE_RESOLUTION|>--- conflicted
+++ resolved
@@ -729,15 +729,9 @@
         protected internal virtual DFAState AddDFAState(ATNConfigSet configs)
         {
             System.Diagnostics.Debug.Assert(!configs.HasSemanticContext);
-<<<<<<< HEAD
-            DFAState proposed = new DFAState(configs, 0, MaxDfaEdge);
+            DFAState proposed = new DFAState(atn.modeToDFA[mode], configs);
             DFAState existing;
             if (atn.modeToDFA[mode].states.TryGetValue(proposed, out existing))
-=======
-            DFAState proposed = new DFAState(atn.modeToDFA[mode], configs);
-            DFAState existing = atn.modeToDFA[mode].states.Get(proposed);
-            if (existing != null)
->>>>>>> 53a6ff65
             {
                 return existing;
             }
