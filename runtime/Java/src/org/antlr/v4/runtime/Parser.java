--- conflicted
+++ resolved
@@ -137,10 +137,6 @@
 		_precedenceStack = new IntegerStack();
 		_precedenceStack.push(0);
 	}
-<<<<<<< HEAD
-=======
-
->>>>>>> 10f45abb
 	/**
 	 * The {@link ParserRuleContext} object for the currently executing rule.
 	 * This is always non-null during the parsing process.
@@ -450,14 +446,6 @@
 		return _input.getTokenSource().getTokenFactory();
 	}
 
-<<<<<<< HEAD
-=======
-	/** Tell our token source and error strategy about a new way to create tokens. */
-	@Override
-	public void setTokenFactory(TokenFactory<?> factory) {
-		_input.getTokenSource().setTokenFactory(factory);
-	}
-
 	/**
 	 * The ATN with bypass alternatives is expensive to create so we create it
 	 * lazily.
@@ -497,8 +485,8 @@
 	 * </pre>
 	 */
 	public ParseTreePattern compileParseTreePattern(String pattern, int patternRuleIndex) {
-		if ( getTokenStream()!=null ) {
-			TokenSource tokenSource = getTokenStream().getTokenSource();
+		if ( getInputStream()!=null ) {
+			TokenSource tokenSource = getInputStream().getTokenSource();
 			if ( tokenSource instanceof Lexer ) {
 				Lexer lexer = (Lexer)tokenSource;
 				return compileParseTreePattern(pattern, patternRuleIndex, lexer);
@@ -518,7 +506,6 @@
 		return m.compile(pattern, patternRuleIndex);
 	}
 
->>>>>>> 10f45abb
 	@NotNull
 	public ANTLRErrorStrategy getErrorHandler() {
 		return _errHandler;
@@ -675,9 +662,6 @@
 		_ctx = localctx;
 	}
 
-<<<<<<< HEAD
-	public void enterRecursionRule(ParserRuleContext localctx, int ruleIndex, int precedence) {
-=======
 	/**
 	 * Get the precedence level for the top-most precedence rule.
 	 *
@@ -703,7 +687,6 @@
 
 	public void enterRecursionRule(ParserRuleContext localctx, int state, int ruleIndex, int precedence) {
 		setState(state);
->>>>>>> 10f45abb
 		_precedenceStack.push(precedence);
 		_ctx = localctx;
 		_ctx.start = _input.LT(1);
@@ -770,7 +753,10 @@
 		return _ctx;
 	}
 
-<<<<<<< HEAD
+	public void setContext(ParserRuleContext ctx) {
+		_ctx = ctx;
+	}
+
 	@Override
 	public boolean precpred(RuleContext localctx, int precedence) {
 		return precedence >= _precedenceStack.peek();
@@ -779,15 +765,6 @@
 	@Override
 	public ParserErrorListener getErrorListenerDispatch() {
 		return new ProxyParserErrorListener(getErrorListeners());
-=======
-	public void setContext(ParserRuleContext ctx) {
-		_ctx = ctx;
-	}
-
-	@Override
-	public boolean precpred(RuleContext localctx, int precedence) {
-		return precedence >= _precedenceStack.peek();
->>>>>>> 10f45abb
 	}
 
 	public boolean inContext(String context) {
