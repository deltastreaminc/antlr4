--- conflicted
+++ resolved
@@ -37,12 +37,10 @@
 import java.io.Serializable;
 
 public class CommonToken implements WritableToken, Serializable {
-<<<<<<< HEAD
 	private static final long serialVersionUID = -6708843461296520577L;
-=======
-	protected static final Pair<TokenSource, CharStream> EMPTY_SOURCE =
-		new Pair<TokenSource, CharStream>(null, null);
->>>>>>> 645f8097
+
+	protected static final Tuple2<TokenSource<?>, CharStream> EMPTY_SOURCE =
+		Tuple.<TokenSource<?>, CharStream>create(null, null);
 
 	protected int type;
 	protected int line;
