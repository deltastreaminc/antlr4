/*
 * [The "BSD license"]
 *  Copyright (c) 2012 Terence Parr
 *  Copyright (c) 2012 Sam Harwell
 *  All rights reserved.
 *
 *  Redistribution and use in source and binary forms, with or without
 *  modification, are permitted provided that the following conditions
 *  are met:
 *
 *  1. Redistributions of source code must retain the above copyright
 *     notice, this list of conditions and the following disclaimer.
 *  2. Redistributions in binary form must reproduce the above copyright
 *     notice, this list of conditions and the following disclaimer in the
 *     documentation and/or other materials provided with the distribution.
 *  3. The name of the author may not be used to endorse or promote products
 *     derived from this software without specific prior written permission.
 *
 *  THIS SOFTWARE IS PROVIDED BY THE AUTHOR ``AS IS'' AND ANY EXPRESS OR
 *  IMPLIED WARRANTIES, INCLUDING, BUT NOT LIMITED TO, THE IMPLIED WARRANTIES
 *  OF MERCHANTABILITY AND FITNESS FOR A PARTICULAR PURPOSE ARE DISCLAIMED.
 *  IN NO EVENT SHALL THE AUTHOR BE LIABLE FOR ANY DIRECT, INDIRECT,
 *  INCIDENTAL, SPECIAL, EXEMPLARY, OR CONSEQUENTIAL DAMAGES (INCLUDING, BUT
 *  NOT LIMITED TO, PROCUREMENT OF SUBSTITUTE GOODS OR SERVICES; LOSS OF USE,
 *  DATA, OR PROFITS; OR BUSINESS INTERRUPTION) HOWEVER CAUSED AND ON ANY
 *  THEORY OF LIABILITY, WHETHER IN CONTRACT, STRICT LIABILITY, OR TORT
 *  (INCLUDING NEGLIGENCE OR OTHERWISE) ARISING IN ANY WAY OUT OF THE USE OF
 *  THIS SOFTWARE, EVEN IF ADVISED OF THE POSSIBILITY OF SUCH DAMAGE.
 */
package org.antlr.v4.runtime;

<<<<<<< HEAD
=======
import org.antlr.v4.runtime.atn.ATNConfigSet;
import org.antlr.v4.runtime.dfa.DFA;
import org.antlr.v4.runtime.misc.NotNull;
import org.antlr.v4.runtime.misc.Nullable;

import java.util.BitSet;
>>>>>>> 4a20c8ef
import java.util.Collection;

/**
 * This implementation of {@link ANTLRErrorListener} dispatches all calls to a
 * collection of delegate listeners. This reduces the effort required to support multiple
 * listeners.
 *
 * @author Sam Harwell
 */
public class ProxyErrorListener<Symbol> implements ANTLRErrorListener<Symbol> {
	private final Collection<? extends ANTLRErrorListener<? super Symbol>> delegates;

	public ProxyErrorListener(Collection<? extends ANTLRErrorListener<? super Symbol>> delegates) {
		if (delegates == null) {
			throw new NullPointerException("delegates");
		}

		this.delegates = delegates;
	}

<<<<<<< HEAD
	protected Collection<? extends ANTLRErrorListener<? super Symbol>> getDelegates() {
		return delegates;
	}

	@Override
	public <T extends Symbol> void syntaxError(Recognizer<T, ?> recognizer,
											   T offendingSymbol,
											   int line,
											   int charPositionInLine,
											   String msg,
											   RecognitionException e)
=======
	@Override
	public void syntaxError(@NotNull Recognizer<?, ?> recognizer,
							@Nullable Object offendingSymbol,
							int line,
							int charPositionInLine,
							@NotNull String msg,
							@Nullable RecognitionException e)
	{
		for (ANTLRErrorListener listener : delegates) {
			listener.syntaxError(recognizer, offendingSymbol, line, charPositionInLine, msg, e);
		}
	}

	@Override
	public void reportAmbiguity(@NotNull Parser recognizer,
								@NotNull DFA dfa,
								int startIndex,
								int stopIndex,
								boolean exact,
								@Nullable BitSet ambigAlts,
								@NotNull ATNConfigSet configs)
	{
		for (ANTLRErrorListener listener : delegates) {
			listener.reportAmbiguity(recognizer, dfa, startIndex, stopIndex, exact, ambigAlts, configs);
		}
	}

	@Override
	public void reportAttemptingFullContext(@NotNull Parser recognizer,
											@NotNull DFA dfa,
											int startIndex,
											int stopIndex,
											@Nullable BitSet conflictingAlts,
											@NotNull ATNConfigSet configs)
	{
		for (ANTLRErrorListener listener : delegates) {
			listener.reportAttemptingFullContext(recognizer, dfa, startIndex, stopIndex, conflictingAlts, configs);
		}
	}

	@Override
	public void reportContextSensitivity(@NotNull Parser recognizer,
										 @NotNull DFA dfa,
										 int startIndex,
										 int stopIndex,
										 int prediction,
										 @NotNull ATNConfigSet configs)
>>>>>>> 4a20c8ef
	{
		for (ANTLRErrorListener<? super Symbol> listener : delegates) {
			listener.syntaxError(recognizer, offendingSymbol, line, charPositionInLine, msg, e);
		}
	}
}<|MERGE_RESOLUTION|>--- conflicted
+++ resolved
@@ -29,15 +29,9 @@
  */
 package org.antlr.v4.runtime;
 
-<<<<<<< HEAD
-=======
-import org.antlr.v4.runtime.atn.ATNConfigSet;
-import org.antlr.v4.runtime.dfa.DFA;
 import org.antlr.v4.runtime.misc.NotNull;
 import org.antlr.v4.runtime.misc.Nullable;
 
-import java.util.BitSet;
->>>>>>> 4a20c8ef
 import java.util.Collection;
 
 /**
@@ -58,67 +52,17 @@
 		this.delegates = delegates;
 	}
 
-<<<<<<< HEAD
 	protected Collection<? extends ANTLRErrorListener<? super Symbol>> getDelegates() {
 		return delegates;
 	}
 
 	@Override
-	public <T extends Symbol> void syntaxError(Recognizer<T, ?> recognizer,
-											   T offendingSymbol,
+	public <T extends Symbol> void syntaxError(@NotNull Recognizer<T, ?> recognizer,
+											   @Nullable T offendingSymbol,
 											   int line,
 											   int charPositionInLine,
-											   String msg,
-											   RecognitionException e)
-=======
-	@Override
-	public void syntaxError(@NotNull Recognizer<?, ?> recognizer,
-							@Nullable Object offendingSymbol,
-							int line,
-							int charPositionInLine,
-							@NotNull String msg,
-							@Nullable RecognitionException e)
-	{
-		for (ANTLRErrorListener listener : delegates) {
-			listener.syntaxError(recognizer, offendingSymbol, line, charPositionInLine, msg, e);
-		}
-	}
-
-	@Override
-	public void reportAmbiguity(@NotNull Parser recognizer,
-								@NotNull DFA dfa,
-								int startIndex,
-								int stopIndex,
-								boolean exact,
-								@Nullable BitSet ambigAlts,
-								@NotNull ATNConfigSet configs)
-	{
-		for (ANTLRErrorListener listener : delegates) {
-			listener.reportAmbiguity(recognizer, dfa, startIndex, stopIndex, exact, ambigAlts, configs);
-		}
-	}
-
-	@Override
-	public void reportAttemptingFullContext(@NotNull Parser recognizer,
-											@NotNull DFA dfa,
-											int startIndex,
-											int stopIndex,
-											@Nullable BitSet conflictingAlts,
-											@NotNull ATNConfigSet configs)
-	{
-		for (ANTLRErrorListener listener : delegates) {
-			listener.reportAttemptingFullContext(recognizer, dfa, startIndex, stopIndex, conflictingAlts, configs);
-		}
-	}
-
-	@Override
-	public void reportContextSensitivity(@NotNull Parser recognizer,
-										 @NotNull DFA dfa,
-										 int startIndex,
-										 int stopIndex,
-										 int prediction,
-										 @NotNull ATNConfigSet configs)
->>>>>>> 4a20c8ef
+											   @NotNull String msg,
+											   @Nullable RecognitionException e)
 	{
 		for (ANTLRErrorListener<? super Symbol> listener : delegates) {
 			listener.syntaxError(recognizer, offendingSymbol, line, charPositionInLine, msg, e);
