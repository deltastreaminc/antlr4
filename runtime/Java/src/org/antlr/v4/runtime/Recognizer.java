--- conflicted
+++ resolved
@@ -125,13 +125,7 @@
 	public void action(@Nullable RuleContext<Symbol> _localctx, int ruleIndex, int actionIndex) {
 	}
 
-<<<<<<< HEAD
-	public abstract IntStream<Symbol> getInputStream();
-
-	public abstract void setInputStream(IntStream<Symbol> input);
-=======
 	public abstract IntStream<? extends Symbol> getInputStream();
 
 	public abstract void setInputStream(IntStream<? extends Symbol> input);
->>>>>>> 533c0efe
 }