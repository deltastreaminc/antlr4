/*
 * [The "BSD license"]
 *  Copyright (c) 2012 Terence Parr
 *  Copyright (c) 2012 Sam Harwell
 *  All rights reserved.
 *
 *  Redistribution and use in source and binary forms, with or without
 *  modification, are permitted provided that the following conditions
 *  are met:
 *
 *  1. Redistributions of source code must retain the above copyright
 *     notice, this list of conditions and the following disclaimer.
 *  2. Redistributions in binary form must reproduce the above copyright
 *     notice, this list of conditions and the following disclaimer in the
 *     documentation and/or other materials provided with the distribution.
 *  3. The name of the author may not be used to endorse or promote products
 *     derived from this software without specific prior written permission.
 *
 *  THIS SOFTWARE IS PROVIDED BY THE AUTHOR ``AS IS'' AND ANY EXPRESS OR
 *  IMPLIED WARRANTIES, INCLUDING, BUT NOT LIMITED TO, THE IMPLIED WARRANTIES
 *  OF MERCHANTABILITY AND FITNESS FOR A PARTICULAR PURPOSE ARE DISCLAIMED.
 *  IN NO EVENT SHALL THE AUTHOR BE LIABLE FOR ANY DIRECT, INDIRECT,
 *  INCIDENTAL, SPECIAL, EXEMPLARY, OR CONSEQUENTIAL DAMAGES (INCLUDING, BUT
 *  NOT LIMITED TO, PROCUREMENT OF SUBSTITUTE GOODS OR SERVICES; LOSS OF USE,
 *  DATA, OR PROFITS; OR BUSINESS INTERRUPTION) HOWEVER CAUSED AND ON ANY
 *  THEORY OF LIABILITY, WHETHER IN CONTRACT, STRICT LIABILITY, OR TORT
 *  (INCLUDING NEGLIGENCE OR OTHERWISE) ARISING IN ANY WAY OUT OF THE USE OF
 *  THIS SOFTWARE, EVEN IF ADVISED OF THE POSSIBILITY OF SUCH DAMAGE.
 */
package org.antlr.v4.runtime.dfa;

<<<<<<< HEAD
import org.antlr.v4.runtime.atn.ATNState;
=======
import org.antlr.v4.runtime.atn.ATNConfigSet;
import org.antlr.v4.runtime.atn.DecisionState;
>>>>>>> 10f45abb
import org.antlr.v4.runtime.misc.NotNull;
import org.antlr.v4.runtime.misc.Nullable;
import org.antlr.v4.runtime.Parser;

<<<<<<< HEAD
=======
import java.util.ArrayList;
import java.util.Arrays;
import java.util.Collections;
import java.util.Comparator;
import java.util.HashMap;
import java.util.List;
>>>>>>> 10f45abb
import java.util.Map;
import java.util.Set;
import java.util.concurrent.ConcurrentHashMap;
import java.util.concurrent.ConcurrentMap;
import java.util.concurrent.atomic.AtomicInteger;
import java.util.concurrent.atomic.AtomicReference;

public class DFA {
	/** A set of all DFA states. Use {@link Map} so we can get old state back
	 *  ({@link Set} only allows you to see if it's there).
     */
    @NotNull
<<<<<<< HEAD
	public final ConcurrentMap<DFAState, DFAState> states = new ConcurrentHashMap<DFAState, DFAState>();

	@NotNull
	public final AtomicReference<DFAState> s0 = new AtomicReference<DFAState>();

	@NotNull
	public final AtomicReference<DFAState> s0full = new AtomicReference<DFAState>();
=======
	public final Map<DFAState, DFAState> states = new HashMap<DFAState, DFAState>();
	@Nullable
	public volatile DFAState s0;
>>>>>>> 10f45abb

	public final int decision;

	/** From which ATN state did we create this DFA? */
	@NotNull
	public final ATNState atnStartState;

<<<<<<< HEAD
	private final AtomicInteger nextStateNumber = new AtomicInteger();

	public DFA(@NotNull ATNState atnStartState) {
=======
	/**
	 * {@code true} if this DFA is for a precedence decision; otherwise,
	 * {@code false}. This is the backing field for {@link #isPrecedenceDfa},
	 * {@link #setPrecedenceDfa}, {@link #hasPrecedenceEdge}.
	 */
	private volatile boolean precedenceDfa;

	public DFA(@NotNull DecisionState atnStartState) {
>>>>>>> 10f45abb
		this(atnStartState, 0);
	}

	public DFA(@NotNull ATNState atnStartState, int decision) {
		this.atnStartState = atnStartState;
		this.decision = decision;
	}

<<<<<<< HEAD
	public boolean isEmpty() {
		return s0.get() == null && s0full.get() == null;
	}

	public boolean isContextSensitive() {
		return s0full.get() != null;
	}

	public DFAState addState(DFAState state) {
		state.stateNumber = nextStateNumber.getAndIncrement();
		DFAState existing = states.putIfAbsent(state, state);
		if (existing != null) {
			return existing;
		}

		return state;
=======
	/**
	 * Gets whether this DFA is a precedence DFA. Precedence DFAs use a special
	 * start state {@link #s0} which is not stored in {@link #states}. The
	 * {@link DFAState#edges} array for this start state contains outgoing edges
	 * supplying individual start states corresponding to specific precedence
	 * values.
	 *
	 * @return {@code true} if this is a precedence DFA; otherwise,
	 * {@code false}.
	 * @see Parser#getPrecedence()
	 */
	public final boolean isPrecedenceDfa() {
		return precedenceDfa;
	}

	/**
	 * Get the start state for a specific precedence value.
	 *
	 * @param precedence The current precedence.
	 * @return The start state corresponding to the specified precedence, or
	 * {@code null} if no start state exists for the specified precedence.
	 *
	 * @throws IllegalStateException if this is not a precedence DFA.
	 * @see #isPrecedenceDfa()
	 */
	@SuppressWarnings("null")
	public final DFAState getPrecedenceStartState(int precedence) {
		if (!isPrecedenceDfa()) {
			throw new IllegalStateException("Only precedence DFAs may contain a precedence start state.");
		}

		// s0.edges is never null for a precedence DFA
		if (precedence < 0 || precedence >= s0.edges.length) {
			return null;
		}

		return s0.edges[precedence];
	}

	/**
	 * Set the start state for a specific precedence value.
	 *
	 * @param precedence The current precedence.
	 * @param startState The start state corresponding to the specified
	 * precedence.
	 *
	 * @throws IllegalStateException if this is not a precedence DFA.
	 * @see #isPrecedenceDfa()
	 */
	@SuppressWarnings({"SynchronizeOnNonFinalField", "null"})
	public final void setPrecedenceStartState(int precedence, DFAState startState) {
		if (!isPrecedenceDfa()) {
			throw new IllegalStateException("Only precedence DFAs may contain a precedence start state.");
		}

		if (precedence < 0) {
			return;
		}

		// synchronization on s0 here is ok. when the DFA is turned into a
		// precedence DFA, s0 will be initialized once and not updated again
		synchronized (s0) {
			// s0.edges is never null for a precedence DFA
			if (precedence >= s0.edges.length) {
				s0.edges = Arrays.copyOf(s0.edges, precedence + 1);
			}

			s0.edges[precedence] = startState;
		}
	}

	/**
	 * Sets whether this is a precedence DFA. If the specified value differs
	 * from the current DFA configuration, the following actions are taken;
	 * otherwise no changes are made to the current DFA.
	 *
	 * <ul>
	 * <li>The {@link #states} map is cleared</li>
	 * <li>If {@code precedenceDfa} is {@code false}, the initial state
	 * {@link #s0} is set to {@code null}; otherwise, it is initialized to a new
	 * {@link DFAState} with an empty outgoing {@link DFAState#edges} array to
	 * store the start states for individual precedence values.</li>
	 * <li>The {@link #precedenceDfa} field is updated</li>
	 * </ul>
	 *
	 * @param precedenceDfa {@code true} if this is a precedence DFA; otherwise,
	 * {@code false}
	 */
	public final synchronized void setPrecedenceDfa(boolean precedenceDfa) {
		if (this.precedenceDfa != precedenceDfa) {
			this.states.clear();
			if (precedenceDfa) {
				DFAState precedenceState = new DFAState(new ATNConfigSet());
				precedenceState.edges = new DFAState[0];
				precedenceState.isAcceptState = false;
				precedenceState.requiresFullContext = false;
				this.s0 = precedenceState;
			}
			else {
				this.s0 = null;
			}

			this.precedenceDfa = precedenceDfa;
		}
	}

	/**
	 * Return a list of all states in this DFA, ordered by state number.
	 */
	@NotNull
	public List<DFAState> getStates() {
		List<DFAState> result = new ArrayList<DFAState>(states.keySet());
		Collections.sort(result, new Comparator<DFAState>() {
			@Override
			public int compare(DFAState o1, DFAState o2) {
				return o1.stateNumber - o2.stateNumber;
			}
		});

		return result;
>>>>>>> 10f45abb
	}

	@Override
	public String toString() { return toString(null); }

	public String toString(@Nullable String[] tokenNames) {
		if ( s0.get()==null ) return "";
		DFASerializer serializer = new DFASerializer(this,tokenNames);
		return serializer.toString();
	}

	public String toString(@Nullable String[] tokenNames, @Nullable String[] ruleNames) {
		if ( s0.get()==null ) return "";
		DFASerializer serializer = new DFASerializer(this,tokenNames,ruleNames,atnStartState.atn);
		return serializer.toString();
	}

	public String toLexerString() {
		if ( s0.get()==null ) return "";
		DFASerializer serializer = new LexerDFASerializer(this);
		return serializer.toString();
	}

}<|MERGE_RESOLUTION|>--- conflicted
+++ resolved
@@ -29,25 +29,12 @@
  */
 package org.antlr.v4.runtime.dfa;
 
-<<<<<<< HEAD
+import org.antlr.v4.runtime.atn.ATNConfigSet;
 import org.antlr.v4.runtime.atn.ATNState;
-=======
-import org.antlr.v4.runtime.atn.ATNConfigSet;
-import org.antlr.v4.runtime.atn.DecisionState;
->>>>>>> 10f45abb
 import org.antlr.v4.runtime.misc.NotNull;
 import org.antlr.v4.runtime.misc.Nullable;
 import org.antlr.v4.runtime.Parser;
 
-<<<<<<< HEAD
-=======
-import java.util.ArrayList;
-import java.util.Arrays;
-import java.util.Collections;
-import java.util.Comparator;
-import java.util.HashMap;
-import java.util.List;
->>>>>>> 10f45abb
 import java.util.Map;
 import java.util.Set;
 import java.util.concurrent.ConcurrentHashMap;
@@ -60,7 +47,6 @@
 	 *  ({@link Set} only allows you to see if it's there).
      */
     @NotNull
-<<<<<<< HEAD
 	public final ConcurrentMap<DFAState, DFAState> states = new ConcurrentHashMap<DFAState, DFAState>();
 
 	@NotNull
@@ -68,11 +54,6 @@
 
 	@NotNull
 	public final AtomicReference<DFAState> s0full = new AtomicReference<DFAState>();
-=======
-	public final Map<DFAState, DFAState> states = new HashMap<DFAState, DFAState>();
-	@Nullable
-	public volatile DFAState s0;
->>>>>>> 10f45abb
 
 	public final int decision;
 
@@ -80,11 +61,8 @@
 	@NotNull
 	public final ATNState atnStartState;
 
-<<<<<<< HEAD
 	private final AtomicInteger nextStateNumber = new AtomicInteger();
 
-	public DFA(@NotNull ATNState atnStartState) {
-=======
 	/**
 	 * {@code true} if this DFA is for a precedence decision; otherwise,
 	 * {@code false}. This is the backing field for {@link #isPrecedenceDfa},
@@ -92,8 +70,7 @@
 	 */
 	private volatile boolean precedenceDfa;
 
-	public DFA(@NotNull DecisionState atnStartState) {
->>>>>>> 10f45abb
+	public DFA(@NotNull ATNState atnStartState) {
 		this(atnStartState, 0);
 	}
 
@@ -102,24 +79,6 @@
 		this.decision = decision;
 	}
 
-<<<<<<< HEAD
-	public boolean isEmpty() {
-		return s0.get() == null && s0full.get() == null;
-	}
-
-	public boolean isContextSensitive() {
-		return s0full.get() != null;
-	}
-
-	public DFAState addState(DFAState state) {
-		state.stateNumber = nextStateNumber.getAndIncrement();
-		DFAState existing = states.putIfAbsent(state, state);
-		if (existing != null) {
-			return existing;
-		}
-
-		return state;
-=======
 	/**
 	 * Gets whether this DFA is a precedence DFA. Precedence DFAs use a special
 	 * start state {@link #s0} which is not stored in {@link #states}. The
@@ -146,17 +105,18 @@
 	 * @see #isPrecedenceDfa()
 	 */
 	@SuppressWarnings("null")
-	public final DFAState getPrecedenceStartState(int precedence) {
+	public final DFAState getPrecedenceStartState(int precedence, boolean fullContext) {
 		if (!isPrecedenceDfa()) {
 			throw new IllegalStateException("Only precedence DFAs may contain a precedence start state.");
 		}
 
-		// s0.edges is never null for a precedence DFA
-		if (precedence < 0 || precedence >= s0.edges.length) {
-			return null;
-		}
-
-		return s0.edges[precedence];
+		// s0.get() and s0full.get() are never null for a precedence DFA
+		if (fullContext) {
+			return s0full.get().getTarget(precedence);
+		}
+		else {
+			return s0.get().getTarget(precedence);
+		}
 	}
 
 	/**
@@ -170,7 +130,7 @@
 	 * @see #isPrecedenceDfa()
 	 */
 	@SuppressWarnings({"SynchronizeOnNonFinalField", "null"})
-	public final void setPrecedenceStartState(int precedence, DFAState startState) {
+	public final void setPrecedenceStartState(int precedence, boolean fullContext, DFAState startState) {
 		if (!isPrecedenceDfa()) {
 			throw new IllegalStateException("Only precedence DFAs may contain a precedence start state.");
 		}
@@ -179,15 +139,17 @@
 			return;
 		}
 
-		// synchronization on s0 here is ok. when the DFA is turned into a
-		// precedence DFA, s0 will be initialized once and not updated again
-		synchronized (s0) {
-			// s0.edges is never null for a precedence DFA
-			if (precedence >= s0.edges.length) {
-				s0.edges = Arrays.copyOf(s0.edges, precedence + 1);
-			}
-
-			s0.edges[precedence] = startState;
+		if (fullContext) {
+			synchronized (s0full) {
+				// s0full.get() is never null for a precedence DFA
+				s0full.get().setTarget(precedence, startState);
+			}
+		}
+		else {
+			synchronized (s0) {
+				// s0.get() is never null for a precedence DFA
+				s0.get().setTarget(precedence, startState);
+			}
 		}
 	}
 
@@ -212,35 +174,47 @@
 		if (this.precedenceDfa != precedenceDfa) {
 			this.states.clear();
 			if (precedenceDfa) {
-				DFAState precedenceState = new DFAState(new ATNConfigSet());
-				precedenceState.edges = new DFAState[0];
+				DFAState precedenceState = new DFAState(new ATNConfigSet(), 0, 200);
 				precedenceState.isAcceptState = false;
-				precedenceState.requiresFullContext = false;
-				this.s0 = precedenceState;
+				this.s0.set(precedenceState);
+
+				DFAState fullContextPrecedenceState = new DFAState(new ATNConfigSet(), 0, 200);
+				fullContextPrecedenceState.isAcceptState = false;
+				this.s0full.set(fullContextPrecedenceState);
 			}
 			else {
-				this.s0 = null;
+				this.s0.set(null);
+				this.s0full.set(null);
 			}
 
 			this.precedenceDfa = precedenceDfa;
 		}
 	}
 
-	/**
-	 * Return a list of all states in this DFA, ordered by state number.
-	 */
-	@NotNull
-	public List<DFAState> getStates() {
-		List<DFAState> result = new ArrayList<DFAState>(states.keySet());
-		Collections.sort(result, new Comparator<DFAState>() {
-			@Override
-			public int compare(DFAState o1, DFAState o2) {
-				return o1.stateNumber - o2.stateNumber;
-			}
-		});
-
-		return result;
->>>>>>> 10f45abb
+	public boolean isEmpty() {
+		if (isPrecedenceDfa()) {
+			return s0.get().getEdgeMap().isEmpty() && s0full.get().getEdgeMap().isEmpty();
+		}
+
+		return s0.get() == null && s0full.get() == null;
+	}
+
+	public boolean isContextSensitive() {
+		if (isPrecedenceDfa()) {
+			return s0full.get().getEdgeMap().isEmpty();
+		}
+
+		return s0full.get() != null;
+	}
+
+	public DFAState addState(DFAState state) {
+		state.stateNumber = nextStateNumber.getAndIncrement();
+		DFAState existing = states.putIfAbsent(state, state);
+		if (existing != null) {
+			return existing;
+		}
+
+		return state;
 	}
 
 	@Override
