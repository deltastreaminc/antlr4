--- conflicted
+++ resolved
@@ -73,12 +73,7 @@
 			look[alt] = new IntervalSet();
 			Set<ATNConfig> lookBusy = new HashSet<ATNConfig>();
 			boolean seeThruPreds = false; // fail to get lookahead upon pred
-<<<<<<< HEAD
-			_LOOK(s.transition(alt).target,
-				  PredictionContext.EMPTY_FULL,
-=======
-			_LOOK(s.transition(alt).target, null, PredictionContext.EMPTY,
->>>>>>> 3fb9a603
+			_LOOK(s.transition(alt).target, null, PredictionContext.EMPTY_FULL,
 				  look[alt], lookBusy, new BitSet(), seeThruPreds, false);
 			// Wipe out lookahead for this alternative if we found nothing
 			// or we had a predicate when we !seeThruPreds
@@ -106,14 +101,7 @@
 	 * specified {@code ctx}.
 	 */
     @NotNull
-<<<<<<< HEAD
    	public IntervalSet LOOK(@NotNull ATNState s, @NotNull PredictionContext ctx) {
-		Args.notNull("ctx", ctx);
-   		IntervalSet r = new IntervalSet();
-		boolean seeThruPreds = true; // ignore preds; get all lookahead
-   		_LOOK(s, ctx, r, new HashSet<ATNConfig>(), new BitSet(), seeThruPreds, true);
-=======
-   	public IntervalSet LOOK(@NotNull ATNState s, @Nullable RuleContext ctx) {
 		return LOOK(s, null, ctx);
    	}
 
@@ -136,13 +124,10 @@
 	 * specified {@code ctx}.
 	 */
     @NotNull
-   	public IntervalSet LOOK(@NotNull ATNState s, @Nullable ATNState stopState, @Nullable RuleContext ctx) {
+   	public IntervalSet LOOK(@NotNull ATNState s, @Nullable ATNState stopState, @NotNull PredictionContext ctx) {
    		IntervalSet r = new IntervalSet();
 		boolean seeThruPreds = true; // ignore preds; get all lookahead
-		PredictionContext lookContext = ctx != null ? PredictionContext.fromRuleContext(s.atn, ctx) : null;
-   		_LOOK(s, stopState, lookContext,
-			  r, new HashSet<ATNConfig>(), new BitSet(), seeThruPreds, true);
->>>>>>> 3fb9a603
+   		_LOOK(s, stopState, ctx, r, new HashSet<ATNConfig>(), new BitSet(), seeThruPreds, true);
    		return r;
    	}
 
@@ -150,17 +135,18 @@
 	 * Compute set of tokens that can follow {@code s} in the ATN in the
 	 * specified {@code ctx}.
 	 * <p/>
-	 * If {@code ctx} is {@code null} and {@code stopState} or the end of the
-	 * rule containing {@code s} is reached, {@link Token#EPSILON} is added to
-	 * the result set. If {@code ctx} is not {@code null} and {@code addEOF} is
-	 * {@code true} and {@code stopState} or the end of the outermost rule is
-	 * reached, {@link Token#EOF} is added to the result set.
+	 * If {@code ctx} is {@link PredictionContext#EMPTY_LOCAL} and
+	 * {@code stopState} or the end of the rule containing {@code s} is reached,
+	 * {@link Token#EPSILON} is added to the result set. If {@code ctx} is not
+	 * {@link PredictionContext#EMPTY_LOCAL} and {@code addEOF} is {@code true}
+	 * and {@code stopState} or the end of the outermost rule is reached,
+	 * {@link Token#EOF} is added to the result set.
 	 *
 	 * @param s the ATN state.
 	 * @param stopState the ATN state to stop at. This can be a
 	 * {@link BlockEndState} to detect epsilon paths through a closure.
-	 * @param ctx The outer context, or {@code null} if the outer context should
-	 * not be used.
+	 * @param ctx The outer context, or {@link PredictionContext#EMPTY_LOCAL} if
+	 * the outer context should not be used.
 	 * @param look The result lookahead set.
 	 * @param lookBusy A set used for preventing epsilon closures in the ATN
 	 * from causing a stack overflow. Outside code should pass
@@ -174,11 +160,11 @@
 	 * result if one is encountered.
 	 * @param addEOF Add {@link Token#EOF} to the result if the end of the
 	 * outermost context is reached. This parameter has no effect if {@code ctx}
-	 * is {@code null}.
+	 * is {@link PredictionContext#EMPTY_LOCAL}.
 	 */
     protected void _LOOK(@NotNull ATNState s,
 						 @Nullable ATNState stopState,
-						 @Nullable PredictionContext ctx,
+						 @NotNull PredictionContext ctx,
 						 @NotNull IntervalSet look,
                          @NotNull Set<ATNConfig> lookBusy,
 						 @NotNull BitSet calledRuleStack,
@@ -189,7 +175,7 @@
         if ( !lookBusy.add(c) ) return;
 
 		if (s == stopState) {
-			if (ctx == null) {
+			if (PredictionContext.isEmptyLocal(ctx)) {
 				look.add(Token.EPSILON);
 				return;
 			} else if (ctx.isEmpty() && addEOF) {
@@ -207,7 +193,6 @@
 				return;
 			}
 
-<<<<<<< HEAD
 			for (int i = 0; i < ctx.size(); i++) {
 				if ( ctx.getReturnState(i)!=PredictionContext.EMPTY_FULL_STATE_KEY ) {
 					ATNState returnState = atn.states.get(ctx.getReturnState(i));
@@ -216,28 +201,12 @@
 						boolean removed = calledRuleStack.get(returnState.ruleIndex);
 						try {
 							calledRuleStack.clear(returnState.ruleIndex);
-							_LOOK(returnState, ctx.getParent(j), look, lookBusy, calledRuleStack, seeThruPreds, addEOF);
+							_LOOK(returnState, stopState, ctx.getParent(j), look, lookBusy, calledRuleStack, seeThruPreds, addEOF);
 						}
 						finally {
 							if (removed) {
 								calledRuleStack.set(returnState.ruleIndex);
 							}
-=======
-			if ( ctx != PredictionContext.EMPTY ) {
-				// run thru all possible stack tops in ctx
-				for (int i = 0; i < ctx.size(); i++) {
-					ATNState returnState = atn.states.get(ctx.getReturnState(i));
-//					System.out.println("popping back to "+retState);
-
-					boolean removed = calledRuleStack.get(returnState.ruleIndex);
-					try {
-						calledRuleStack.clear(returnState.ruleIndex);
-						_LOOK(returnState, stopState, ctx.getParent(i), look, lookBusy, calledRuleStack, seeThruPreds, addEOF);
-					}
-					finally {
-						if (removed) {
-							calledRuleStack.set(returnState.ruleIndex);
->>>>>>> 3fb9a603
 						}
 					}
 					return;
