/*
 * [The "BSD license"]
 *  Copyright (c) 2012 Terence Parr
 *  Copyright (c) 2012 Sam Harwell
 *  All rights reserved.
 *
 *  Redistribution and use in source and binary forms, with or without
 *  modification, are permitted provided that the following conditions
 *  are met:
 *
 *  1. Redistributions of source code must retain the above copyright
 *     notice, this list of conditions and the following disclaimer.
 *  2. Redistributions in binary form must reproduce the above copyright
 *     notice, this list of conditions and the following disclaimer in the
 *     documentation and/or other materials provided with the distribution.
 *  3. The name of the author may not be used to endorse or promote products
 *     derived from this software without specific prior written permission.
 *
 *  THIS SOFTWARE IS PROVIDED BY THE AUTHOR ``AS IS'' AND ANY EXPRESS OR
 *  IMPLIED WARRANTIES, INCLUDING, BUT NOT LIMITED TO, THE IMPLIED WARRANTIES
 *  OF MERCHANTABILITY AND FITNESS FOR A PARTICULAR PURPOSE ARE DISCLAIMED.
 *  IN NO EVENT SHALL THE AUTHOR BE LIABLE FOR ANY DIRECT, INDIRECT,
 *  INCIDENTAL, SPECIAL, EXEMPLARY, OR CONSEQUENTIAL DAMAGES (INCLUDING, BUT
 *  NOT LIMITED TO, PROCUREMENT OF SUBSTITUTE GOODS OR SERVICES; LOSS OF USE,
 *  DATA, OR PROFITS; OR BUSINESS INTERRUPTION) HOWEVER CAUSED AND ON ANY
 *  THEORY OF LIABILITY, WHETHER IN CONTRACT, STRICT LIABILITY, OR TORT
 *  (INCLUDING NEGLIGENCE OR OTHERWISE) ARISING IN ANY WAY OUT OF THE USE OF
 *  THIS SOFTWARE, EVEN IF ADVISED OF THE POSSIBILITY OF SUCH DAMAGE.
 */

package org.antlr.v4.runtime.atn;

import org.antlr.v4.runtime.atn.PredictionContextCache.IdentityCommutativePredictionContextOperands;
import org.antlr.v4.runtime.misc.NotNull;

import java.util.ArrayDeque;
import java.util.Arrays;
import java.util.Deque;
import java.util.HashSet;
import java.util.Set;

public class ArrayPredictionContext extends PredictionContext {

	@NotNull
	public final PredictionContext[] parents;
	@NotNull
	public final int[] returnStates;

	/*package*/ ArrayPredictionContext(@NotNull PredictionContext[] parents, int[] returnStates) {
		super(calculateHashCode(calculateParentHashCode(parents), calculateReturnStatesHashCode(returnStates)));
		assert parents.length == returnStates.length;
		assert returnStates.length > 1 || returnStates[0] != EMPTY_FULL_STATE_KEY : "Should be using PredictionContext.EMPTY instead.";

		this.parents = parents;
		this.returnStates = returnStates;
	}

<<<<<<< HEAD
	/*package*/ ArrayPredictionContext(@NotNull PredictionContext[] parents, int[] returnStates, int hashCode) {
		super(hashCode);
		assert parents.length == returnStates.length;
		assert returnStates.length > 1 || returnStates[0] != EMPTY_FULL_STATE_KEY : "Should be using PredictionContext.EMPTY instead.";

		this.parents = parents;
		this.returnStates = returnStates;
	}

	@Override
	public PredictionContext getParent(int index) {
		return parents[index];
	}

	@Override
	public int getReturnState(int index) {
		return returnStates[index];
	}

=======
>>>>>>> ac7cc7da
	@Override
	public int findReturnState(int returnState) {
		return Arrays.binarySearch(returnStates, returnState);
	}

	@Override
	public int size() {
		return returnStates.length;
	}

	@Override
	public boolean isEmpty() {
		return false;
	}

	@Override
	public boolean hasEmpty() {
		return returnStates[returnStates.length - 1] == EMPTY_FULL_STATE_KEY;
	}

	@Override
	protected PredictionContext addEmptyContext() {
		if (hasEmpty()) {
			return this;
		}

		PredictionContext[] parents2 = Arrays.copyOf(parents, parents.length + 1);
		int[] returnStates2 = Arrays.copyOf(returnStates, returnStates.length + 1);
		parents2[parents2.length - 1] = PredictionContext.EMPTY_FULL;
		returnStates2[returnStates2.length - 1] = PredictionContext.EMPTY_FULL_STATE_KEY;
		return new ArrayPredictionContext(parents2, returnStates2);
	}

	@Override
	protected PredictionContext removeEmptyContext() {
		if (!hasEmpty()) {
			return this;
		}

		if (returnStates.length == 2) {
			return new SingletonPredictionContext(parents[0], returnStates[0]);
		}
		else {
			PredictionContext[] parents2 = Arrays.copyOf(parents, parents.length - 1);
			int[] returnStates2 = Arrays.copyOf(returnStates, returnStates.length - 1);
			return new ArrayPredictionContext(parents2, returnStates2);
		}
	}

	@Override
	public PredictionContext appendContext(PredictionContext suffix, PredictionContextCache contextCache) {
		return appendContext(this, suffix, new PredictionContext.IdentityHashMap());
	}

	private static PredictionContext appendContext(PredictionContext context, PredictionContext suffix, PredictionContext.IdentityHashMap visited) {
		if (suffix.isEmpty()) {
			if (isEmptyLocal(suffix)) {
				if (context.hasEmpty()) {
					return EMPTY_LOCAL;
				}
				
				throw new UnsupportedOperationException("what to do here?");
			}

			return context;
		}

		if (suffix.size() != 1) {
			throw new UnsupportedOperationException("Appending a tree suffix is not yet supported.");
		}

		PredictionContext result = visited.get(context);
		if (result == null) {
			if (context.isEmpty()) {
				result = suffix;
			}
			else {
				int parentCount = context.size();
				if (context.hasEmpty()) {
					parentCount--;
				}

				PredictionContext[] updatedParents = new PredictionContext[parentCount];
				int[] updatedReturnStates = new int[parentCount];
				for (int i = 0; i < parentCount; i++) {
					updatedReturnStates[i] = context.getReturnState(i);
				}

				for (int i = 0; i < parentCount; i++) {
					updatedParents[i] = appendContext(context.getParent(i), suffix, visited);
				}

				if (updatedParents.length == 1) {
					result = new SingletonPredictionContext(updatedParents[0], updatedReturnStates[0]);
				}
				else {
					assert updatedParents.length > 1;
					result = new ArrayPredictionContext(updatedParents, updatedReturnStates);
				}

				if (context.hasEmpty()) {
					result = PredictionContext.join(result, suffix);
				}
			}

			visited.put(context, result);
		}

		return result;
	}

	@Override
	public boolean equals(Object o) {
		if (this == o) {
			return true;
		}
		else if (!(o instanceof ArrayPredictionContext)) {
			return false;
		}

		if ( this.hashCode() != o.hashCode() ) {
			return false; // can't be same if hash is different
		}

		ArrayPredictionContext other = (ArrayPredictionContext)o;
		return equals(other, new HashSet<IdentityCommutativePredictionContextOperands>());
	}

	private boolean equals(ArrayPredictionContext other, Set<IdentityCommutativePredictionContextOperands> visited) {
		Deque<PredictionContext> selfWorkList = new ArrayDeque<PredictionContext>();
		Deque<PredictionContext> otherWorkList = new ArrayDeque<PredictionContext>();
		selfWorkList.push(this);
		otherWorkList.push(other);
		while (!selfWorkList.isEmpty()) {
			IdentityCommutativePredictionContextOperands operands = new IdentityCommutativePredictionContextOperands(selfWorkList.pop(), otherWorkList.pop());
			if (!visited.add(operands)) {
				continue;
			}

			int selfSize = operands.getX().size();
			if (selfSize == 0) {
				if (!operands.getX().equals(operands.getY())) {
					return false;
				}

				continue;
			}

			int otherSize = operands.getY().size();
			if (selfSize != otherSize) {
				return false;
			}

			for (int i = 0; i < selfSize; i++) {
				if (operands.getX().getReturnState(i) != operands.getY().getReturnState(i)) {
					return false;
				}

				PredictionContext selfParent = operands.getX().getParent(i);
				PredictionContext otherParent = operands.getY().getParent(i);
				if (selfParent.hashCode() != otherParent.hashCode()) {
					return false;
				}

				if (selfParent != otherParent) {
					selfWorkList.push(selfParent);
					otherWorkList.push(otherParent);
				}
			}
		}

		return true;
	}

}<|MERGE_RESOLUTION|>--- conflicted
+++ resolved
@@ -47,7 +47,7 @@
 	public final int[] returnStates;
 
 	/*package*/ ArrayPredictionContext(@NotNull PredictionContext[] parents, int[] returnStates) {
-		super(calculateHashCode(calculateParentHashCode(parents), calculateReturnStatesHashCode(returnStates)));
+		super(calculateHashCode(parents, returnStates));
 		assert parents.length == returnStates.length;
 		assert returnStates.length > 1 || returnStates[0] != EMPTY_FULL_STATE_KEY : "Should be using PredictionContext.EMPTY instead.";
 
@@ -55,7 +55,6 @@
 		this.returnStates = returnStates;
 	}
 
-<<<<<<< HEAD
 	/*package*/ ArrayPredictionContext(@NotNull PredictionContext[] parents, int[] returnStates, int hashCode) {
 		super(hashCode);
 		assert parents.length == returnStates.length;
@@ -75,8 +74,6 @@
 		return returnStates[index];
 	}
 
-=======
->>>>>>> ac7cc7da
 	@Override
 	public int findReturnState(int returnState) {
 		return Arrays.binarySearch(returnStates, returnState);
