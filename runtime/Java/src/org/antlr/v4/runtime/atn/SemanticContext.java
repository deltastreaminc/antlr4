--- conflicted
+++ resolved
@@ -72,11 +72,7 @@
 	 * prediction, so we passed in the outer context here in case of context
 	 * dependent predicate evaluation.</p>
 	 */
-<<<<<<< HEAD
-    public abstract <T> boolean eval(Recognizer<T, ?> parser, RuleContext outerContext);
-=======
-    public abstract boolean eval(Recognizer<?,?> parser, RuleContext parserCallStack);
->>>>>>> a87d3ace
+    public abstract <T> boolean eval(Recognizer<T, ?> parser, RuleContext parserCallStack);
 
 	/**
 	 * Evaluate the precedence predicates for the context and reduce the result.
@@ -118,13 +114,8 @@
         }
 
         @Override
-<<<<<<< HEAD
-        public <T> boolean eval(Recognizer<T, ?> parser, RuleContext outerContext) {
-            RuleContext localctx = isCtxDependent ? outerContext : null;
-=======
-        public boolean eval(Recognizer<?,?> parser, RuleContext parserCallStack) {
+        public <T> boolean eval(Recognizer<T, ?> parser, RuleContext parserCallStack) {
             RuleContext localctx = isCtxDependent ? parserCallStack : null;
->>>>>>> a87d3ace
             return parser.sempred(localctx, ruleIndex, predIndex);
         }
 
@@ -166,13 +157,8 @@
 		}
 
 		@Override
-<<<<<<< HEAD
-		public <T> boolean eval(Recognizer<T, ?> parser, RuleContext outerContext) {
-			return parser.precpred(outerContext, precedence);
-=======
-		public boolean eval(Recognizer<?, ?> parser, RuleContext parserCallStack) {
+		public <T> boolean eval(Recognizer<T, ?> parser, RuleContext parserCallStack) {
 			return parser.precpred(parserCallStack, precedence);
->>>>>>> a87d3ace
 		}
 
 		@Override
@@ -283,11 +269,7 @@
 		 * unordered.</p>
 		 */
 		@Override
-<<<<<<< HEAD
-		public <T> boolean eval(Recognizer<T, ?> parser, RuleContext outerContext) {
-=======
-		public boolean eval(Recognizer<?,?> parser, RuleContext parserCallStack) {
->>>>>>> a87d3ace
+		public <T> boolean eval(Recognizer<T, ?> parser, RuleContext parserCallStack) {
 			for (SemanticContext opnd : opnds) {
 				if ( !opnd.eval(parser, parserCallStack) ) return false;
 			}
@@ -384,11 +366,7 @@
 		 * unordered.</p>
 		 */
 		@Override
-<<<<<<< HEAD
-        public <T> boolean eval(Recognizer<T, ?> parser, RuleContext outerContext) {
-=======
-        public boolean eval(Recognizer<?,?> parser, RuleContext parserCallStack) {
->>>>>>> a87d3ace
+        public <T> boolean eval(Recognizer<T, ?> parser, RuleContext parserCallStack) {
 			for (SemanticContext opnd : opnds) {
 				if ( opnd.eval(parser, parserCallStack) ) return true;
 			}
