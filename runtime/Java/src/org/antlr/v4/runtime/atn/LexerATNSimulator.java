/*
 * [The "BSD license"]
 *  Copyright (c) 2012 Terence Parr
 *  Copyright (c) 2012 Sam Harwell
 *  All rights reserved.
 *
 *  Redistribution and use in source and binary forms, with or without
 *  modification, are permitted provided that the following conditions
 *  are met:
 *
 *  1. Redistributions of source code must retain the above copyright
 *     notice, this list of conditions and the following disclaimer.
 *  2. Redistributions in binary form must reproduce the above copyright
 *     notice, this list of conditions and the following disclaimer in the
 *     documentation and/or other materials provided with the distribution.
 *  3. The name of the author may not be used to endorse or promote products
 *     derived from this software without specific prior written permission.
 *
 *  THIS SOFTWARE IS PROVIDED BY THE AUTHOR ``AS IS'' AND ANY EXPRESS OR
 *  IMPLIED WARRANTIES, INCLUDING, BUT NOT LIMITED TO, THE IMPLIED WARRANTIES
 *  OF MERCHANTABILITY AND FITNESS FOR A PARTICULAR PURPOSE ARE DISCLAIMED.
 *  IN NO EVENT SHALL THE AUTHOR BE LIABLE FOR ANY DIRECT, INDIRECT,
 *  INCIDENTAL, SPECIAL, EXEMPLARY, OR CONSEQUENTIAL DAMAGES (INCLUDING, BUT
 *  NOT LIMITED TO, PROCUREMENT OF SUBSTITUTE GOODS OR SERVICES; LOSS OF USE,
 *  DATA, OR PROFITS; OR BUSINESS INTERRUPTION) HOWEVER CAUSED AND ON ANY
 *  THEORY OF LIABILITY, WHETHER IN CONTRACT, STRICT LIABILITY, OR TORT
 *  (INCLUDING NEGLIGENCE OR OTHERWISE) ARISING IN ANY WAY OUT OF THE USE OF
 *  THIS SOFTWARE, EVEN IF ADVISED OF THE POSSIBILITY OF SUCH DAMAGE.
 */

package org.antlr.v4.runtime.atn;

import org.antlr.v4.runtime.CharStream;
import org.antlr.v4.runtime.IntStream;
import org.antlr.v4.runtime.Lexer;
import org.antlr.v4.runtime.LexerNoViableAltException;
import org.antlr.v4.runtime.Token;
import org.antlr.v4.runtime.dfa.DFA;
import org.antlr.v4.runtime.dfa.DFAState;
import org.antlr.v4.runtime.misc.Interval;
import org.antlr.v4.runtime.misc.NotNull;
import org.antlr.v4.runtime.misc.Nullable;

import java.io.IOException;
import java.io.OutputStream;

/** "dup" of ParserInterpreter */
public class LexerATNSimulator extends ATNSimulator {

	public static boolean debug = false;
	public static boolean dfa_debug = false;
	public static final int MAX_DFA_EDGE = 127; // forces unicode to stay in ATN

	public boolean optimize_tail_calls = true;

	private boolean trace = false;
	private OutputStream traceStream = null;
	private boolean traceFailed = false;

	/** When we hit an accept state in either the DFA or the ATN, we
	 *  have to notify the character stream to start buffering characters
	 *  via mark() and record the current state. The current sim state
	 *  includes the current index into the input, the current line,
	 *  and current character position in that line. Note that the Lexer is
	 *  tracking the starting line and characterization of the token. These
	 *  variables track the "state" of the simulator when it hits an accept state.
	 *
	 *  We track these variables separately for the DFA and ATN simulation
	 *  because the DFA simulation often has to fail over to the ATN
	 *  simulation. If the ATN simulation fails, we need the DFA to fall
	 *  back to its previously accepted state, if any. If the ATN succeeds,
	 *  then the ATN does the accept and the DFA simulator that invoked it
	 *  can simply return the predicted token type.
	 */
	protected static class SimState {
		protected int index = -1;
		protected int line = 0;
		protected int charPos = -1;
		protected DFAState dfaState;
		protected ATNConfig config;

		protected void reset() {
			index = -1;
			line = 0;
			charPos = -1;
			dfaState = null;
			config = null;
		}
	}

	@Nullable
	protected final Lexer recog;

	/** The current token's starting index into the character stream.
	 *  Shared across DFA to ATN simulation in case the ATN fails and the
	 *  DFA did not have a previous accept state. In this case, we use the
	 *  ATN-generated exception object.
	 */
	protected int startIndex = -1;

	/** line number 1..n within the input */
	protected int line = 1;

	/** The index of the character relative to the beginning of the line 0..n-1 */
	protected int charPositionInLine = 0;

	protected int mode = Lexer.DEFAULT_MODE;

	/** Used during DFA/ATN exec to record the most recent accept configuration info */
	@NotNull
	protected final SimState prevAccept = new SimState();

	public static int ATN_failover = 0;
	public static int match_calls = 0;

	public LexerATNSimulator(@NotNull ATN atn) {
		this(null, atn);
	}

	public LexerATNSimulator(@Nullable Lexer recog, @NotNull ATN atn) {
		super(atn);
		this.recog = recog;
	}

	public void copyState(@NotNull LexerATNSimulator simulator) {
		this.charPositionInLine = simulator.charPositionInLine;
		this.line = simulator.line;
		this.mode = simulator.mode;
		this.startIndex = simulator.startIndex;

		this.trace = simulator.trace;
		this.traceStream = simulator.traceStream;
		this.traceFailed = simulator.traceFailed;
	}

	public OutputStream getTraceStream() {
		return this.traceStream;
	}

	public void setTraceStream(OutputStream traceStream) {
		this.traceStream = traceStream;
		this.trace = traceStream != null;
		this.traceFailed = false;
	}

	public int match(@NotNull CharStream input, int mode) {
		match_calls++;
		this.mode = mode;
		int mark = input.mark();
		traceBeginMatch(input, mode);
		try {
			DFAState s0 = atn.modeToDFA[mode].s0.get();
			if ( s0==null ) {
				return matchATN(input);
			}
			else {
				return execDFA(input, s0);
			}
		}
        finally {
			traceEndMatch();
			input.release(mark);
		}
	}

	@Override
	public void reset() {
		prevAccept.reset();
		startIndex = -1;
		line = 1;
		charPositionInLine = 0;
		mode = Lexer.DEFAULT_MODE;
	}

	// only called from test code from outside
	public int matchATN(@NotNull CharStream input) {
		traceMatchATN();
		startIndex = input.index();
		this.prevAccept.reset();
		ATNState startState = atn.modeToStartState.get(mode);

		if ( debug ) {
			System.out.format("matchATN mode %d start: %s\n", mode, startState);
		}

		ATNConfigSet s0_closure = computeStartState(input, startState);
		int old_mode = mode;
		DFAState next = addDFAState(s0_closure);
		if (!atn.modeToDFA[mode].s0.compareAndSet(null, next)) {
			next = atn.modeToDFA[mode].s0.get();
		}

		int predict = execATN(input, s0_closure, next);

		if ( debug ) {
			System.out.format("DFA after matchATN: %s\n", atn.modeToDFA[old_mode].toLexerString());
		}

		tracePredict(predict);
		return predict;
	}

	protected int execDFA(@NotNull CharStream input, @NotNull DFAState s0) {
		traceMatchDFA();

		if ( dfa_debug ) {
			System.out.format("DFA[mode %d] exec LA(1)==%s\n", recog == null ? 0 : recog._mode, getTokenName(input.LA(1)));
		}

		//System.out.println("DFA start of execDFA: "+dfa[mode].toLexerString());
		startIndex = input.index();
		this.prevAccept.reset();
		DFAState s = s0;
		traceLookahead1();
		int t = input.LA(1);
	loop:
		while ( true ) {
			if ( dfa_debug ) {
				System.out.format("state %d LA(1)==%s\n", s.stateNumber, getTokenName(t));
			}

			// if no edge, pop over to ATN interpreter, update DFA and return
			DFAState target = s.getTarget(t);
			if ( target == null )
			{
				ATN_failover++;
				return failOverToATN(input, s);
			}
			else if ( target == ERROR ) {
				break;
			}

			s = target;

			if ( s.isAcceptState ) {
				if ( dfa_debug ) {
					System.out.format("accept; predict %d in state %d\n", s.prediction, s.stateNumber);
				}

				captureSimState(prevAccept, input, s);
				// keep going unless we're at EOF; check if something else could match
				// EOF never in DFA
				if ( t==IntStream.EOF ) break;
			}

			consume(input);
			traceLookahead1();
			t = input.LA(1);
		}

		ATNConfigSet reach = prevAccept.dfaState != null ? prevAccept.dfaState.configs : null;
		return failOrAccept(prevAccept, input, reach, t);
	}

	protected int execATN(@NotNull CharStream input, @NotNull ATNConfigSet s0, @Nullable DFAState ds0) {
		//System.out.println("enter exec index "+input.index()+" from "+s0);
		@NotNull
		ATNConfigSet closure = s0;
		if ( debug ) {
			System.out.format("start state closure=%s\n", closure);
		}

		traceLookahead1();
		int t = input.LA(1);
		DFAState s = ds0; // s is current/from DFA state

		while ( true ) { // while more work
			if ( debug ) {
				System.out.format("execATN loop starting closure: %s\n", closure);
			}

			// As we move src->trg, src->trg, we keep track of the previous trg to
			// avoid looking up the DFA state again, which is expensive.
			// If the previous target was already part of the DFA, we might
			// be able to avoid doing a reach operation upon t. If s!=null,
			// it means that semantic predicates didn't prevent us from
			// creating a DFA state. Once we know s!=null, we check to see if
			// the DFA state has an edge already for t. If so, we can just reuse
			// it's configuration set; there's no point in re-computing it.
			// This is kind of like doing DFA simulation within the ATN
			// simulation because DFA simulation is really just a way to avoid
			// computing reach/closure sets. Technically, once we know that
			// we have a previously added DFA state, we could jump over to
			// the DFA simulator. But, that would mean popping back and forth
			// a lot and making things more complicated algorithmically.
			// This optimization makes a lot of sense for loops within DFA.
			// A character will take us back to an existing DFA state
			// that already has lots of edges out of it. e.g., .* in comments.
			DFAState target = null;
			ATNConfigSet reach = null;
			if (s != null) {
				closure = s.configs;
				target = s.getTarget(t);
				if (target == ERROR) {
					break;
				}
				else if (target != null) {
					if ( debug ) {
						System.out.println("reuse state "+s.stateNumber+
										   " edge to "+target.stateNumber);
					}
					reach = target.configs;
				}
			}

			if (target == null) {
				reach = new OrderedATNConfigSet();

				// if we don't find an existing DFA state
				// Fill reach starting from closure, following t transitions
				getReachableConfigSet(closure, reach, t);

				if ( reach.isEmpty() ) { // we got nowhere on t from s
					// we reached state associated with closure for sure, so
					// make sure it's defined. worst case, we define s0 from
					// start state configs.
					DFAState from = s != null ? s : addDFAState(closure);
					// we got nowhere on t, don't throw out this knowledge; it'd
					// cause a failover from DFA later.
					if (from != null) {
						addDFAEdge(from, t, ERROR);
					}
					break; // stop when we can't match any more char
				}

				// Did we hit a stop state during reach op?
				processAcceptConfigs(input, reach);

				// Add an edge from s to target DFA found/created for reach
				target = addDFAEdge(s, t, reach);
			}
			else if (target.isAcceptState) {
				traceAcceptState(target.prediction);
				captureSimState(prevAccept, input, target);
			}

			consume(input);
			traceLookahead1();
			t = input.LA(1);

			closure = reach;
			s = target; // flip; current DFA target becomes new src/from state
		}

		return failOrAccept(prevAccept, input, closure, t);
	}

	protected int failOrAccept(SimState prevAccept, CharStream input,
							   ATNConfigSet reach, int t)
	{
		if (prevAccept.dfaState != null) {
			int ruleIndex = prevAccept.dfaState.lexerRuleIndex;
			int actionIndex = prevAccept.dfaState.lexerActionIndex;
			accept(input, ruleIndex, actionIndex,
				prevAccept.index, prevAccept.line, prevAccept.charPos);
			tracePredict(prevAccept.dfaState.prediction);
			return prevAccept.dfaState.prediction;
		}
		else if (prevAccept.config != null) {
			int ruleIndex = prevAccept.config.getState().ruleIndex;
			accept(input, ruleIndex, prevAccept.config.getActionIndex(),
				prevAccept.index, prevAccept.line, prevAccept.charPos);
			return atn.ruleToTokenType[ruleIndex];
		}
		else {
			// if no accept and EOF is first char, return EOF
			if ( t==IntStream.EOF && input.index()==startIndex ) {
				return Token.EOF;
			}

			throw new LexerNoViableAltException(recog, input, startIndex, reach);
		}
	}

	/** Given a starting configuration set, figure out all ATN configurations
	 *  we can reach upon input t. Parameter reach is a return parameter.
	 */
	protected void getReachableConfigSet(ATNConfigSet closure, ATNConfigSet reach, int t) {
		// this is used to skip processing for configs which have a lower priority
		// than a config that already reached an accept state for the same rule
		int skipAlt = ATN.INVALID_ALT_NUMBER;
		for (ATNConfig c : closure) {
			if (c.alt == skipAlt) {
				continue;
			}

			if ( debug ) {
				System.out.format("testing %s at %s\n", getTokenName(t), c.toString(recog, true));
			}

			int n = c.getState().getNumberOfOptimizedTransitions();
			for (int ti=0; ti<n; ti++) {               // for each optimized transition
				Transition trans = c.getState().getOptimizedTransition(ti);
				ATNState target = getReachableTarget(trans, t);
				if ( target!=null ) {
<<<<<<< HEAD
					closure(c.transform(target), reach);
=======
					if (closure(new LexerATNConfig((LexerATNConfig)c, target), reach)) {
						// any remaining configs for this alt have a lower priority than
						// the one that just reached an accept state.
						skipAlt = c.alt;
						break;
					}
>>>>>>> 12b2c349
				}
			}
		}
	}

	protected void processAcceptConfigs(@NotNull CharStream input, @NotNull ATNConfigSet reach) {
		if ( debug ) {
			System.out.format("processAcceptConfigs: reach=%s, prevAccept=%s, prevIndex=%d\n",
						 	  reach, prevAccept.config, prevAccept.index);
		}

<<<<<<< HEAD
		/* Non-greedy handling works by removing all non-greedy configurations
		 * from reach when an accept state is reached for the same token. For
		 * example, consider the following two tokens:
		 *
		 * BLOCK : '{' .* '}';
		 * OPTIONAL_BLOCK : '{' .* '}' '?';
		 *
		 * With the following input:
		 *
		 * {stuff}?
		 *
		 * After matching '}', an accept state at the end of BLOCK is reached,
		 * so any configurations inside the non-greedy .* loop in BLOCK will be
		 * removed from reach. The configuration(s) inside the non-greedy .*
		 * loop in OPTIONAL_BLOCK are unaffected by this because no
		 * configuration is in an accept state for OPTIONAL_BLOCK at this input
		 * symbol.
		 */
		BitSet altsAtAcceptState = new BitSet();
		BitSet nonGreedyAlts = new BitSet();
		ATNConfig acceptConfig = null;
		for (ATNConfig config : reach) {
			if (config.getState() instanceof RuleStopState) {
				altsAtAcceptState.set(config.getAlt());

				if ( debug ) {
					System.out.format("processAcceptConfigs: hit accept config %s index %d\n",
									  config, input.index());
				}

				if (acceptConfig == null) {
					acceptConfig = config;
				}
			}

			if (!config.isGreedy()) {
				nonGreedyAlts.set(config.getAlt());
=======
		LexerATNConfig acceptConfig = null;
		for (ATNConfig config : reach) {
			if (config.state instanceof RuleStopState) {
				acceptConfig = (LexerATNConfig)config;
				break;
>>>>>>> 12b2c349
			}
		}

		// mark the new preferred accept state
		if (acceptConfig != null && input.index() > prevAccept.index) {
			if ( debug ) {
				if ( prevAccept.index>=0 ) {
					System.out.println("processAcceptConfigs: found longer token");
				}
			}

			// condition > not >= will favor prev accept at same index.
			// This way, "int" is keyword not ID if listed first.
			traceAcceptState(acceptConfig.getAlt());
			captureSimState(prevAccept, input, reach, acceptConfig);
		}
	}

	protected void accept(@NotNull CharStream input, int ruleIndex, int actionIndex,
						  int index, int line, int charPos)
	{
		if ( debug ) {
			System.out.format("ACTION %s:%d\n", recog != null ? recog.getRuleNames()[ruleIndex] : ruleIndex, actionIndex);
		}

		if ( actionIndex>=0 && recog!=null ) recog.action(null, ruleIndex, actionIndex);

		// seek to after last char in token
		traceSeek(index);
		input.seek(index);
		this.line = line;
		this.charPositionInLine = charPos;
		consume(input);
	}

	@Nullable
	public ATNState getReachableTarget(Transition trans, int t) {
		if (trans.matches(t, Lexer.MIN_CHAR_VALUE, Lexer.MAX_CHAR_VALUE)) {
			return trans.target;
		}

		return null;
	}

	@NotNull
	protected ATNConfigSet computeStartState(@NotNull IntStream input,
											 @NotNull ATNState p)
	{
<<<<<<< HEAD
		PredictionContext initialContext = PredictionContext.EMPTY_FULL;
		ATNConfigSet configs = new ATNConfigSet();
=======
		PredictionContext initialContext = PredictionContext.EMPTY;
		ATNConfigSet configs = new OrderedATNConfigSet();
>>>>>>> 12b2c349
		for (int i=0; i<p.getNumberOfTransitions(); i++) {
			ATNState target = p.transition(i).target;
			ATNConfig c = ATNConfig.create(target, i+1, initialContext);
			closure(c, configs);
		}
		return configs;
	}

<<<<<<< HEAD
	protected void closure(@NotNull ATNConfig config, @NotNull ATNConfigSet configs) {
=======
	/**
	 * Since the alternatives within any lexer decision are ordered by
	 * preference, this method stops pursuing the closure as soon as an accept
	 * state is reached. After the first accept state is reached by depth-first
	 * search from {@code config}, all other (potentially reachable) states for
	 * this rule would have a lower priority.
	 *
	 * @return {@code true} if an accept state is reached, otherwise
	 * {@code false}.
	 */
	protected boolean closure(@NotNull LexerATNConfig config, @NotNull ATNConfigSet configs) {
>>>>>>> 12b2c349
		if ( debug ) {
			System.out.println("closure("+config.toString(recog, true)+")");
		}

		if ( config.getState() instanceof RuleStopState ) {
			if ( debug ) {
				if ( recog!=null ) {
					System.out.format("closure at %s rule stop %s\n", recog.getRuleNames()[config.getState().ruleIndex], config);
				}
				else {
					System.out.format("closure at rule stop %s\n", config);
				}
			}

<<<<<<< HEAD
			PredictionContext context = config.getContext();
			if ( context.isEmpty() ) {
				configs.add(config);
				return;
			}
			else if ( context.hasEmpty() ) {
				configs.add(config.transform(config.getState(), PredictionContext.EMPTY_FULL));
			}

			for (int i = 0; i < context.size(); i++) {
				int invokingStateNumber = context.getInvokingState(i);
				if (invokingStateNumber == PredictionContext.EMPTY_FULL_STATE_KEY) {
					continue;
=======
			if ( config.context == null || config.context.hasEmptyPath() ) {
				if (config.context == null || config.context.isEmpty()) {
					configs.add(config);
				}
				else {
					configs.add(new LexerATNConfig(config, config.state, PredictionContext.EMPTY));
				}

				return true;
			}

			if ( config.context!=null && !config.context.isEmpty() ) {
				for (SingletonPredictionContext ctx : config.context) {
					if ( !ctx.isEmpty() ) {
						PredictionContext newContext = ctx.parent; // "pop" invoking state
						if ( ctx.invokingState==PredictionContext.EMPTY_INVOKING_STATE ) {
							// we have no context info. Don't pursue but
							// record a config that indicates how we hit end
							LexerATNConfig c = new LexerATNConfig(config, config.state, ctx);
							if ( debug ) System.out.println("FALLING off token "+
														    recog.getRuleNames()[config.state.ruleIndex]+
														    " record "+c);
							configs.add(c);
							continue;
						}
						ATNState invokingState = atn.states.get(ctx.invokingState);
						RuleTransition rt = (RuleTransition)invokingState.transition(0);
						ATNState retState = rt.followState;
						LexerATNConfig c = new LexerATNConfig(retState, config.alt, newContext);
						if (closure(c, configs)) {
							return true;
						}
					}
>>>>>>> 12b2c349
				}

				PredictionContext newContext = context.getParent(i); // "pop" invoking state
				ATNState invokingState = atn.states.get(invokingStateNumber);
				RuleTransition rt = (RuleTransition)invokingState.transition(0);
				ATNState retState = rt.followState;
				ATNConfig c = ATNConfig.create(retState, config.getAlt(), newContext);
				closure(c, configs);
			}
<<<<<<< HEAD

			return;
=======
			return false;
>>>>>>> 12b2c349
		}

		// optimization
		if ( !config.getState().onlyHasEpsilonTransitions() )	{
			configs.add(config);
		}

<<<<<<< HEAD
		ATNState p = config.getState();
		boolean nonGreedy = (p instanceof DecisionState && ((DecisionState)p).nonGreedy && !(p instanceof PlusLoopbackState))
			|| (p instanceof PlusBlockStartState && ((PlusBlockStartState)p).loopBackState.nonGreedy);
		for (int i=0; i<p.getNumberOfOptimizedTransitions(); i++) {
			Transition t = p.getOptimizedTransition(i);
			ATNConfig c = getEpsilonTarget(config, t, configs);
=======
		ATNState p = config.state;
		for (int i=0; i<p.getNumberOfTransitions(); i++) {
			Transition t = p.transition(i);
			LexerATNConfig c = getEpsilonTarget(config, t, configs);
>>>>>>> 12b2c349
			if ( c!=null ) {
				if (closure(c, configs)) {
					return true;
				}
			}
		}

		return false;
	}

	// side-effect: can alter configs.hasSemanticContext
	@Nullable
	public ATNConfig getEpsilonTarget(@NotNull ATNConfig config,
									  @NotNull Transition t,
									  @NotNull ATNConfigSet configs)
	{
<<<<<<< HEAD
		ATNState p = config.getState();
		switch (p.getStateType()) {
		case ATNState.PLUS_LOOP_BACK:
			if (((PlusLoopbackState)p).nonGreedy) {
				config = config.exitNonGreedyBlock();
			}

			break;

		case ATNState.STAR_LOOP_BACK:
			if (((StarLoopbackState)p).getLoopEntryState().nonGreedy) {
				config = config.exitNonGreedyBlock();
			}
			break;

		case ATNState.LOOP_END:
			ATNState loopBackState = ((LoopEndState)p).loopBackState;
			if (loopBackState instanceof PlusLoopbackState) {
				if (((PlusLoopbackState)loopBackState).nonGreedy) {
					config = config.exitNonGreedyBlock();
				}
			}
			else {
				StarLoopbackState starLoopbackState = (StarLoopbackState)loopBackState;
				if (starLoopbackState.getLoopEntryState().nonGreedy) {
					config = config.exitNonGreedyBlock();
				}
			}

			break;

		case ATNState.BLOCK_END:
			if (p.isNonGreedyExitState()) {
				config = config.exitNonGreedyBlock();
			}
			break;

		default:
			break;
		}

		ATNConfig c;

=======
		ATNState p = config.state;
		LexerATNConfig c = null;
>>>>>>> 12b2c349
		switch (t.getSerializationType()) {
		case Transition.RULE:
			if (optimize_tail_calls && ((RuleTransition)t).optimizedTailCall && !config.getContext().hasEmpty()) {
				c = config.transform(t.target);
			}
			else {
				PredictionContext newContext = config.getContext().getChild(p.stateNumber);
				c = config.transform(t.target, newContext);
			}

			break;

		case Transition.PREDICATE:
			if (recog == null) {
				System.out.format("Predicates cannot be evaluated without a recognizer; assuming true.\n");
			}

			/*  Track traversing semantic predicates. If we traverse,
			    we cannot add a DFA state for this "reach" computation
				because the DFA would not test the predicate again in the
				future. Rather than creating collections of semantic predicates
				like v3 and testing them on prediction, v4 will test them on the
				fly all the time using the ATN not the DFA. This is slower but
				semantically it's not used that often. One of the key elements to
				this predicate mechanism is not adding DFA states that see
				predicates immediately afterwards in the ATN. For example,

				a : ID {p1}? | ID {p2}? ;

				should create the start state for rule 'a' (to save start state
				competition), but should not create target of ID state. The
				collection of ATN states the following ID references includes
				states reached by traversing predicates. Since this is when we
				test them, we cannot cash the DFA state target of ID.
			*/
			PredicateTransition pt = (PredicateTransition)t;
			if ( debug ) {
				System.out.println("EVAL rule "+pt.ruleIndex+":"+pt.predIndex);
			}
			configs.markExplicitSemanticContext();
			if ( recog == null || recog.sempred(null, pt.ruleIndex, pt.predIndex) ) {
				c = config.transform(t.target, pt.getPredicate());
			}
			else {
				c = null;
			}
			
			break;
			
		case Transition.ACTION:
			// ignore actions; just exec one per rule upon accept
			c = config.transform(t.target, ((ActionTransition)t).actionIndex);
			break;
			
		case Transition.EPSILON:
			c = config.transform(t.target);
			break;

		default:
			c = null;
			break;
		}

		return c;
	}

	protected int failOverToATN(@NotNull CharStream input, @NotNull DFAState s) {
		traceFailOverToATN();

		if ( dfa_debug ) {
			System.out.format("no edge for %s\n", getTokenName(input.LA(1)));
			System.out.format("ATN exec upon %s at DFA state %d = %s\n",
							  input.getText(Interval.of(startIndex, input.index())), s.stateNumber, s.configs);
		}

		int ttype = execATN(input, s.configs, s);

		if ( dfa_debug ) {
			System.out.format("back from DFA update, ttype=%d, dfa[mode %d]=\n%s\n",
				ttype, mode, atn.modeToDFA[mode].toLexerString());
		}

		// action already executed by ATN
		// we've updated DFA, exec'd action, and have our deepest answer
		tracePredict(ttype);
		return ttype;
	}

	protected void captureSimState(@NotNull SimState settings,
								   @NotNull CharStream input,
								   @NotNull DFAState dfaState)
	{
		settings.index = input.index();
		settings.line = line;
		settings.charPos = charPositionInLine;
		settings.config = null;
		settings.dfaState = dfaState;
	}

	protected void captureSimState(@NotNull SimState settings,
								   @NotNull CharStream input,
								   @NotNull ATNConfigSet ATNConfigs,
								   @NotNull ATNConfig config)
	{
		settings.index = input.index();
		settings.line = line;
		settings.charPos = charPositionInLine;
		settings.config = config;
		settings.dfaState = null;
	}

	protected DFAState addDFAEdge(@NotNull DFAState from,
								  int t,
								  @NotNull ATNConfigSet q)
	{
		DFAState to = addDFAState(q);

		// even if we can add the states, we can't add an edge for labels out of range
		if (t < 0 || t > MAX_DFA_EDGE) {
			return to;
		}

		if (from == null || to == null) {
			return to;
		}

		if ( debug ) System.out.println("EDGE "+from+" -> "+to+" upon "+((char)t));
		addDFAEdge(from, t, to);

		return to;
	}

	protected void addDFAEdge(@NotNull DFAState p, int t, @NotNull DFAState q) {
		if ( p!=null ) {
			p.setTarget(t, q);
		}
	}

	/** Add a new DFA state if there isn't one with this set of
		configurations already. This method also detects the first
		configuration containing an ATN rule stop state. Later, when
		traversing the DFA, we will know which rule to accept.
	 */
	@Nullable
	protected DFAState addDFAState(@NotNull ATNConfigSet configs) {
		// If we eval'd a predicate while filling configs, mustn't create DFA state
		if ( configs.hasSemanticContext() ) return null;

		DFAState proposed = new DFAState(configs, 0, MAX_DFA_EDGE);
		DFAState existing = atn.modeToDFA[mode].states.get(proposed);
		if ( existing!=null ) return existing;

		configs.optimizeConfigs(this);
		DFAState newState = new DFAState(configs.clone(true), 0, MAX_DFA_EDGE);

		ATNConfig firstConfigWithRuleStopState = null;
		for (ATNConfig c : configs) {
			if ( c.getState() instanceof RuleStopState )	{
				firstConfigWithRuleStopState = c;
				break;
			}
		}

		if ( firstConfigWithRuleStopState!=null ) {
			newState.isAcceptState = true;
			newState.lexerRuleIndex = firstConfigWithRuleStopState.getState().ruleIndex;
			newState.lexerActionIndex = firstConfigWithRuleStopState.getActionIndex();
			newState.prediction = atn.ruleToTokenType[newState.lexerRuleIndex];
		}

		return atn.modeToDFA[mode].addState(newState);
	}

	@NotNull
	public final DFA getDFA(int mode) {
		return atn.modeToDFA[mode];
	}

	/** Get the text of the current token from an *action* in lexer not
	 *  predicate.
	 */
	@NotNull
	public String getText(@NotNull CharStream input) {
		// index is first lookahead char, don't include.
		return input.getText(Interval.of(startIndex, input.index()-1));
	}

	/** Get the text from start of token to current lookahead char.
	 *  Use this in predicates to test text matched so far in a lexer rule.
	 */
	@NotNull
	public String getSpeculativeText(@NotNull CharStream input) {
		// index is first lookahead char, don't include.
		return input.getText(Interval.of(startIndex, input.index()));
	}

	public int getLine() {
		return line;
	}

	public void setLine(int line) {
		this.line = line;
	}

	public int getCharPositionInLine() {
		return charPositionInLine;
	}

	public void setCharPositionInLine(int charPositionInLine) {
		this.charPositionInLine = charPositionInLine;
	}

	public void consume(@NotNull CharStream input) {
		int curChar = input.LA(1);
		if ( curChar=='\n' ) {
			line++;
			charPositionInLine=0;
		} else {
			charPositionInLine++;
		}
		input.consume();
		traceConsume(input, curChar);
	}

	@NotNull
	public String getTokenName(int t) {
		if ( t==-1 ) return "EOF";
		//if ( atn.g!=null ) return atn.g.getTokenDisplayName(t);
		return "'"+(char)t+"'";
	}

	/*
	 * Trace helpers (API and file format are work in progress)
	 */

	public void traceEndMatch() {
		if (trace) {
			traceSlow(LexerOpCode.EndMatch);
		}
	}

	public void traceMatchATN() {
		if (trace) {
			traceSlow(LexerOpCode.MatchATN);
		}
	}

	public void traceMatchDFA() {
		if (trace) {
			traceSlow(LexerOpCode.MatchDFA);
		}
	}

	public void traceLookahead1() {
		if (trace) {
			traceSlow(LexerOpCode.Lookahead1);
		}
	}

	public void traceFailOverToATN() {
		if (trace) {
			traceSlow(LexerOpCode.FailOverToATN);
		}
	}

	public void tracePredict(int prediction) {
		if (trace) {
			traceIntSlow(LexerOpCode.Predict, prediction);
		}
	}

	public void traceAcceptState(int prediction) {
		if (trace) {
			traceIntSlow(LexerOpCode.AcceptState, prediction);
		}
	}

	public void traceSeek(int index) {
		if (trace) {
			traceIntSlow(LexerOpCode.Seek, index);
		}
	}

	public final void traceBeginMatch(CharStream input, int mode) {
		if (trace) {
			traceBeginMatchSlow(input, mode);
		}
	}

	public final void traceConsume(CharStream input, int c) {
		if (trace) {
			traceConsumeSlow(input, c);
		}
	}

	public final void tracePushMode(int mode) {
		if (trace) {
			traceByteSlow(LexerOpCode.PushMode, (byte)mode);
		}
	}

	public final void tracePopMode() {
		if (trace) {
			traceSlow(LexerOpCode.PopMode);
		}
	}

	public final void traceEmit(Token token) {
		if (trace) {
			traceEmitSlow(token);
		}
	}

	private void traceSlow(LexerOpCode opcode) {
		assert traceStream != null;
		assert opcode.getArgumentSize() == 0;

		if (!traceFailed) {
			try {
				traceStream.write(opcode.ordinal());
			} catch (IOException e) {
				e.printStackTrace();
				traceFailed = true;
			}
		}
	}

	private void traceByteSlow(LexerOpCode opcode, byte arg) {
		assert traceStream != null;
		assert opcode.getArgumentSize() == 1;

		if (!traceFailed) {
			try {
				traceStream.write(opcode.ordinal());
				traceStream.write(arg);
			} catch (IOException e) {
				e.printStackTrace();
				traceFailed = true;
			}
		}
	}

	private void traceByteIntSlow(LexerOpCode opcode, byte arg1, int arg2) {
		assert traceStream != null;
		assert opcode.getArgumentSize() == 5;

		if (!traceFailed) {
			try {
				traceStream.write(opcode.ordinal());
				traceStream.write(arg1);
				traceIntSlow(arg2);
			} catch (IOException e) {
				e.printStackTrace();
				traceFailed = true;
			}
		}
	}

	private void traceIntSlow(LexerOpCode opcode, int arg) {
		assert traceStream != null;
		assert opcode.getArgumentSize() == 4;

		if (!traceFailed) {
			try {
				traceStream.write(opcode.ordinal());
				traceIntSlow(arg);
			} catch (IOException e) {
				e.printStackTrace();
				traceFailed = true;
			}
		}
	}

	private void traceIntIntSlow(LexerOpCode opcode, int arg1, int arg2) {
		assert traceStream != null;
		assert opcode.getArgumentSize() == 8;

		if (!traceFailed) {
			try {
				traceStream.write(opcode.ordinal());
				traceIntSlow(arg1);
				traceIntSlow(arg2);
			} catch (IOException e) {
				e.printStackTrace();
				traceFailed = true;
			}
		}
	}

	private void traceIntIntIntIntSlow(LexerOpCode opcode, int arg1, int arg2, int arg3, int arg4) {
		assert traceStream != null;
		assert opcode.getArgumentSize() == 16;

		if (!traceFailed) {
			try {
				traceStream.write(opcode.ordinal());
				traceIntSlow(arg1);
				traceIntSlow(arg2);
				traceIntSlow(arg3);
				traceIntSlow(arg4);
			} catch (IOException e) {
				e.printStackTrace();
				traceFailed = true;
			}
		}
	}

	private void traceIntSlow(int arg) {
		assert traceStream != null;

		if (!traceFailed) {
			try {
				traceStream.write(arg);
				traceStream.write(arg >> 8);
				traceStream.write(arg >> 16);
				traceStream.write(arg >> 24);
			} catch (IOException e) {
				e.printStackTrace();
				traceFailed = true;
			}
		}
	}

	private void traceBeginMatchSlow(CharStream input, int mode) {
		traceByteIntSlow(LexerOpCode.BeginMatch, (byte)mode, input.index());
	}

	private void traceConsumeSlow(CharStream input, int c) {
		assert traceStream != null;

		if (!traceFailed) {
			traceIntIntSlow(LexerOpCode.Consume, c, input.index());
		}
	}

	private void traceEmitSlow(Token token) {
		assert traceStream != null;

		if (token != null && !traceFailed) {
			traceIntIntIntIntSlow(LexerOpCode.Emit, token.getStartIndex(), token.getStopIndex(), token.getType(), token.getChannel());
		}
	}

	public enum LexerOpCode {
		BeginMatch(5),
		EndMatch(0),
		MatchATN(0),
		MatchDFA(0),
		FailOverToATN(0),
		AcceptState(4),
		Predict(4),

		Seek(4),
		Consume(8),
		Lookahead1(0),

		PushMode(1),
		PopMode(0),
		Emit(16);

		private final int argumentSize;

		private LexerOpCode(int argumentSize) {
			this.argumentSize = argumentSize;
		}

		public int getArgumentSize() {
			return argumentSize;
		}
	}
}<|MERGE_RESOLUTION|>--- conflicted
+++ resolved
@@ -380,7 +380,7 @@
 		// than a config that already reached an accept state for the same rule
 		int skipAlt = ATN.INVALID_ALT_NUMBER;
 		for (ATNConfig c : closure) {
-			if (c.alt == skipAlt) {
+			if (c.getAlt() == skipAlt) {
 				continue;
 			}
 
@@ -393,16 +393,12 @@
 				Transition trans = c.getState().getOptimizedTransition(ti);
 				ATNState target = getReachableTarget(trans, t);
 				if ( target!=null ) {
-<<<<<<< HEAD
-					closure(c.transform(target), reach);
-=======
-					if (closure(new LexerATNConfig((LexerATNConfig)c, target), reach)) {
+					if (closure(c.transform(target), reach)) {
 						// any remaining configs for this alt have a lower priority than
 						// the one that just reached an accept state.
-						skipAlt = c.alt;
+						skipAlt = c.getAlt();
 						break;
 					}
->>>>>>> 12b2c349
 				}
 			}
 		}
@@ -414,51 +410,11 @@
 						 	  reach, prevAccept.config, prevAccept.index);
 		}
 
-<<<<<<< HEAD
-		/* Non-greedy handling works by removing all non-greedy configurations
-		 * from reach when an accept state is reached for the same token. For
-		 * example, consider the following two tokens:
-		 *
-		 * BLOCK : '{' .* '}';
-		 * OPTIONAL_BLOCK : '{' .* '}' '?';
-		 *
-		 * With the following input:
-		 *
-		 * {stuff}?
-		 *
-		 * After matching '}', an accept state at the end of BLOCK is reached,
-		 * so any configurations inside the non-greedy .* loop in BLOCK will be
-		 * removed from reach. The configuration(s) inside the non-greedy .*
-		 * loop in OPTIONAL_BLOCK are unaffected by this because no
-		 * configuration is in an accept state for OPTIONAL_BLOCK at this input
-		 * symbol.
-		 */
-		BitSet altsAtAcceptState = new BitSet();
-		BitSet nonGreedyAlts = new BitSet();
 		ATNConfig acceptConfig = null;
 		for (ATNConfig config : reach) {
 			if (config.getState() instanceof RuleStopState) {
-				altsAtAcceptState.set(config.getAlt());
-
-				if ( debug ) {
-					System.out.format("processAcceptConfigs: hit accept config %s index %d\n",
-									  config, input.index());
-				}
-
-				if (acceptConfig == null) {
-					acceptConfig = config;
-				}
-			}
-
-			if (!config.isGreedy()) {
-				nonGreedyAlts.set(config.getAlt());
-=======
-		LexerATNConfig acceptConfig = null;
-		for (ATNConfig config : reach) {
-			if (config.state instanceof RuleStopState) {
-				acceptConfig = (LexerATNConfig)config;
+				acceptConfig = config;
 				break;
->>>>>>> 12b2c349
 			}
 		}
 
@@ -507,13 +463,8 @@
 	protected ATNConfigSet computeStartState(@NotNull IntStream input,
 											 @NotNull ATNState p)
 	{
-<<<<<<< HEAD
 		PredictionContext initialContext = PredictionContext.EMPTY_FULL;
-		ATNConfigSet configs = new ATNConfigSet();
-=======
-		PredictionContext initialContext = PredictionContext.EMPTY;
 		ATNConfigSet configs = new OrderedATNConfigSet();
->>>>>>> 12b2c349
 		for (int i=0; i<p.getNumberOfTransitions(); i++) {
 			ATNState target = p.transition(i).target;
 			ATNConfig c = ATNConfig.create(target, i+1, initialContext);
@@ -522,9 +473,6 @@
 		return configs;
 	}
 
-<<<<<<< HEAD
-	protected void closure(@NotNull ATNConfig config, @NotNull ATNConfigSet configs) {
-=======
 	/**
 	 * Since the alternatives within any lexer decision are ordered by
 	 * preference, this method stops pursuing the closure as soon as an accept
@@ -535,8 +483,7 @@
 	 * @return {@code true} if an accept state is reached, otherwise
 	 * {@code false}.
 	 */
-	protected boolean closure(@NotNull LexerATNConfig config, @NotNull ATNConfigSet configs) {
->>>>>>> 12b2c349
+	protected boolean closure(@NotNull ATNConfig config, @NotNull ATNConfigSet configs) {
 		if ( debug ) {
 			System.out.println("closure("+config.toString(recog, true)+")");
 		}
@@ -551,55 +498,20 @@
 				}
 			}
 
-<<<<<<< HEAD
 			PredictionContext context = config.getContext();
 			if ( context.isEmpty() ) {
 				configs.add(config);
-				return;
+				return true;
 			}
 			else if ( context.hasEmpty() ) {
 				configs.add(config.transform(config.getState(), PredictionContext.EMPTY_FULL));
+				return true;
 			}
 
 			for (int i = 0; i < context.size(); i++) {
 				int invokingStateNumber = context.getInvokingState(i);
 				if (invokingStateNumber == PredictionContext.EMPTY_FULL_STATE_KEY) {
 					continue;
-=======
-			if ( config.context == null || config.context.hasEmptyPath() ) {
-				if (config.context == null || config.context.isEmpty()) {
-					configs.add(config);
-				}
-				else {
-					configs.add(new LexerATNConfig(config, config.state, PredictionContext.EMPTY));
-				}
-
-				return true;
-			}
-
-			if ( config.context!=null && !config.context.isEmpty() ) {
-				for (SingletonPredictionContext ctx : config.context) {
-					if ( !ctx.isEmpty() ) {
-						PredictionContext newContext = ctx.parent; // "pop" invoking state
-						if ( ctx.invokingState==PredictionContext.EMPTY_INVOKING_STATE ) {
-							// we have no context info. Don't pursue but
-							// record a config that indicates how we hit end
-							LexerATNConfig c = new LexerATNConfig(config, config.state, ctx);
-							if ( debug ) System.out.println("FALLING off token "+
-														    recog.getRuleNames()[config.state.ruleIndex]+
-														    " record "+c);
-							configs.add(c);
-							continue;
-						}
-						ATNState invokingState = atn.states.get(ctx.invokingState);
-						RuleTransition rt = (RuleTransition)invokingState.transition(0);
-						ATNState retState = rt.followState;
-						LexerATNConfig c = new LexerATNConfig(retState, config.alt, newContext);
-						if (closure(c, configs)) {
-							return true;
-						}
-					}
->>>>>>> 12b2c349
 				}
 
 				PredictionContext newContext = context.getParent(i); // "pop" invoking state
@@ -607,14 +519,12 @@
 				RuleTransition rt = (RuleTransition)invokingState.transition(0);
 				ATNState retState = rt.followState;
 				ATNConfig c = ATNConfig.create(retState, config.getAlt(), newContext);
-				closure(c, configs);
-			}
-<<<<<<< HEAD
-
-			return;
-=======
+				if (closure(c, configs)) {
+					return true;
+				}
+			}
+
 			return false;
->>>>>>> 12b2c349
 		}
 
 		// optimization
@@ -622,19 +532,10 @@
 			configs.add(config);
 		}
 
-<<<<<<< HEAD
 		ATNState p = config.getState();
-		boolean nonGreedy = (p instanceof DecisionState && ((DecisionState)p).nonGreedy && !(p instanceof PlusLoopbackState))
-			|| (p instanceof PlusBlockStartState && ((PlusBlockStartState)p).loopBackState.nonGreedy);
 		for (int i=0; i<p.getNumberOfOptimizedTransitions(); i++) {
 			Transition t = p.getOptimizedTransition(i);
 			ATNConfig c = getEpsilonTarget(config, t, configs);
-=======
-		ATNState p = config.state;
-		for (int i=0; i<p.getNumberOfTransitions(); i++) {
-			Transition t = p.transition(i);
-			LexerATNConfig c = getEpsilonTarget(config, t, configs);
->>>>>>> 12b2c349
 			if ( c!=null ) {
 				if (closure(c, configs)) {
 					return true;
@@ -651,54 +552,9 @@
 									  @NotNull Transition t,
 									  @NotNull ATNConfigSet configs)
 	{
-<<<<<<< HEAD
 		ATNState p = config.getState();
-		switch (p.getStateType()) {
-		case ATNState.PLUS_LOOP_BACK:
-			if (((PlusLoopbackState)p).nonGreedy) {
-				config = config.exitNonGreedyBlock();
-			}
-
-			break;
-
-		case ATNState.STAR_LOOP_BACK:
-			if (((StarLoopbackState)p).getLoopEntryState().nonGreedy) {
-				config = config.exitNonGreedyBlock();
-			}
-			break;
-
-		case ATNState.LOOP_END:
-			ATNState loopBackState = ((LoopEndState)p).loopBackState;
-			if (loopBackState instanceof PlusLoopbackState) {
-				if (((PlusLoopbackState)loopBackState).nonGreedy) {
-					config = config.exitNonGreedyBlock();
-				}
-			}
-			else {
-				StarLoopbackState starLoopbackState = (StarLoopbackState)loopBackState;
-				if (starLoopbackState.getLoopEntryState().nonGreedy) {
-					config = config.exitNonGreedyBlock();
-				}
-			}
-
-			break;
-
-		case ATNState.BLOCK_END:
-			if (p.isNonGreedyExitState()) {
-				config = config.exitNonGreedyBlock();
-			}
-			break;
-
-		default:
-			break;
-		}
-
 		ATNConfig c;
 
-=======
-		ATNState p = config.state;
-		LexerATNConfig c = null;
->>>>>>> 12b2c349
 		switch (t.getSerializationType()) {
 		case Transition.RULE:
 			if (optimize_tail_calls && ((RuleTransition)t).optimizedTailCall && !config.getContext().hasEmpty()) {
