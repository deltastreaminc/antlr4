/*
 [The "BSD license"]
  Copyright (c) 2011 Terence Parr
  All rights reserved.

  Redistribution and use in source and binary forms, with or without
  modification, are permitted provided that the following conditions
  are met:

  1. Redistributions of source code must retain the above copyright
     notice, this list of conditions and the following disclaimer.
  2. Redistributions in binary form must reproduce the above copyright
     notice, this list of conditions and the following disclaimer in the
     documentation and/or other materials provided with the distribution.
  3. The name of the author may not be used to endorse or promote products
     derived from this software without specific prior written permission.

  THIS SOFTWARE IS PROVIDED BY THE AUTHOR ``AS IS'' AND ANY EXPRESS OR
  IMPLIED WARRANTIES, INCLUDING, BUT NOT LIMITED TO, THE IMPLIED WARRANTIES
  OF MERCHANTABILITY AND FITNESS FOR A PARTICULAR PURPOSE ARE DISCLAIMED.
  IN NO EVENT SHALL THE AUTHOR BE LIABLE FOR ANY DIRECT, INDIRECT,
  INCIDENTAL, SPECIAL, EXEMPLARY, OR CONSEQUENTIAL DAMAGES (INCLUDING, BUT
  NOT LIMITED TO, PROCUREMENT OF SUBSTITUTE GOODS OR SERVICES; LOSS OF USE,
  DATA, OR PROFITS; OR BUSINESS INTERRUPTION) HOWEVER CAUSED AND ON ANY
  THEORY OF LIABILITY, WHETHER IN CONTRACT, STRICT LIABILITY, OR TORT
  (INCLUDING NEGLIGENCE OR OTHERWISE) ARISING IN ANY WAY OUT OF THE USE OF
  THIS SOFTWARE, EVEN IF ADVISED OF THE POSSIBILITY OF SUCH DAMAGE.
 */

package org.antlr.v4.runtime.atn;

import org.antlr.v4.runtime.*;
import org.antlr.v4.runtime.dfa.DFA;
import org.antlr.v4.runtime.dfa.DFAState;
import org.antlr.v4.runtime.misc.IntervalSet;
import org.antlr.v4.runtime.misc.MultiMap;
import org.antlr.v4.runtime.misc.NotNull;
import org.antlr.v4.runtime.misc.Nullable;
<<<<<<< HEAD
import org.antlr.v4.runtime.misc.Utils;
import org.stringtemplate.v4.misc.MultiMap;
=======
>>>>>>> 533c0efe

import java.util.*;

/**
 The embodiment of the adaptive LL(*) parsing strategy.

 The basic complexity of the adaptive strategy makes it harder to
 understand. We begin with ATN simulation to build paths in a
 DFA. Subsequent prediction requests go through the DFA first. If
 they reach a state without an edge for the current symbol, the
 algorithm fails over to the ATN simulation to complete the DFA
 path for the current input (until it finds a conflict state or
 uniquely predicting state).

 All of that is done without using the outer context because we
 want to create a DFA that is not dependent upon the rule
 invocation stack when we do a prediction.  One DFA works in all
 contexts. We avoid using context not necessarily because it
 slower, although it can be, but because of the DFA caching
 problem.  The closure routine only considers the rule invocation
 stack created during prediction beginning in the entry rule.  For
 example, if prediction occurs without invoking another rule's
 ATN, there are no context stacks in the configurations. When this
 leads to a conflict, we don't know if it's an ambiguity or a
 weakness in the strong LL(*) parsing strategy (versus full
 LL(*)).

 So, we simply retry the ATN simulation again, this time
 using full outer context and filling a dummy DFA (to avoid
 polluting the context insensitive DFA). Configuration context
 stacks will be the full invocation stack from the start rule. If
 we get a conflict using full context, then we can definitively
 say we have a true ambiguity for that input sequence. If we don't
 get a conflict, it implies that the decision is sensitive to the
 outer context. (It is not context-sensitive in the sense of
 context sensitive grammars.) We create a special DFA accept state
 that maps rule context to a predicted alternative. That is the
 only modification needed to handle full LL(*) prediction. In
 general, full context prediction will use more lookahead than
 necessary, but it pays to share the same DFA. For a schedule
 proof that full context prediction uses that most the same amount
 of lookahead as a context insensitive prediction, see the comment
 on method retryWithContext().

 So, the strategy is complex because we bounce back and forth from
 the ATN to the DFA, simultaneously performing predictions and
 extending the DFA according to previously unseen input
 sequences. The retry with full context is a recursive call to the
 same function naturally because it does the same thing, just with
 a different initial context. The problem is, that we need to pass
 in a "full context mode" parameter so that it knows to report
 conflicts differently. It also knows not to do a retry, to avoid
 infinite recursion, if it is already using full context.

 Retry a simulation using full outer context.
	 *
	 *  One of the key assumptions here is that using full context
	 *  can use at most the same amount of input as a simulation
	 *  that is not useful context (i.e., it uses all possible contexts
	 *  that could invoke our entry rule. I believe that this is true
	 *  and the proof might go like this.
	 *
	 *  THEOREM:  The amount of input consumed during a full context
	 *  simulation is at most the amount of input consumed during a
	 *  non full context simulation.
	 *
	 *  PROOF: Let D be the DFA state at which non-context simulation
	 *  terminated. That means that D does not have a configuration for
	 *  which we can legally pursue more input. (It is legal to work only
	 *  on configurations for which there is no conflict with another
	 *  configuration.) Now we restrict ourselves to following ATN edges
	 *  associated with a single context. Choose any DFA state D' along
	 *  the path (same input) to D. That state has either the same number
	 *  of configurations or fewer. (If the number of configurations is
	 *  the same, then we have degenerated to the non-context case.) Now
	 *  imagine that we restrict to following edges associated with
	 *  another single context and that we reach DFA state D'' for the
	 *  same amount of input as D'. The non-context simulation merges D'
	 *  and D''. The union of the configuration sets either has the same
	 *  number of configurations as both D' and D'' or it has more. If it
	 *  has the same number, we are no worse off and the merge does not
	 *  force us to look for more input than we would otherwise have to
	 *  do. If the union has more configurations, it can introduce
	 *  conflicts but not new alternatives--we cannot conjure up alternatives
	 *  by computing closure on the DFA state.  Here are the cases for
	 *  D' union D'':
	 *
	 *  1. No increase in configurations, D' = D''
	 *  2. Add configuration that introduces a new alternative number.
	 *     This cannot happen because no new alternatives are introduced
	 *     while computing closure, even during start state computation.
	 *  3. D'' adds a configuration that does not conflict with any
	 *     configuration in D'.  Simulating without context would then have
	 *     forced us to use more lookahead than D' (full context) alone.
	 *  3. D'' adds a configuration that introduces a conflict with a
	 *     configuration in D'. There are 2 cases:
	 *     a. The conflict does not cause termination (D' union D''
	 *        is added to the work list). Again no context simulation requires
	 *        more input.
	 *     b. The conflict does cause termination, but this cannot happen.
	 *        By definition, we know that with ALL contexts merged we
	 *        don't terminate until D and D' uses less input than D. Therefore
	 *        no context simulation requires more input than full context
	 *        simulation.
	 *
	 *  We have covered all the cases and there is never a situation where
	 *  a single, full context simulation requires more input than a
	 *  no context simulation.

	 I spent a bunch of time thinking about this problem after finding
	 a case where context-sensitive ATN simulation looks beyond what they
	 no context simulation uses. the no context simulation for if then else
	 stops at the else whereas full context scans through to the end of the
	 statement to decide that the "else statement" clause is ambiguous. And
	 sometimes it is not ambiguous! Ok, I made an untrue assumption in my
	 proof which I won't bother going to. the important thing is what I'm
	 going to do about it. I thought I had a simple answer, but nope. It
	 turns out that the if then else case is perfect example of something
	 that has the following characteristics:

	 * no context conflicts at k=1
	 * full context at k=(1 + length of statement) can be both ambiguous and not
	   ambiguous depending on the input, though I think from different contexts.

	 But, the good news is that the k=1 case is a special case in that
	 SLL(1) and LL(1) have exactly the same power so we can conclude that
	 conflicts at k=1 are true ambiguities and we do not need to pursue
	 context-sensitive parsing. That covers a huge number of cases
	 including the if then else clause and the predicated precedence
	 parsing mechanism. whew! because that could be extremely expensive if
	 we had to do context.

	 Further, there is no point in doing full context if none of the
	 configurations dip into the outer context. This nicely handles cases
	 such as super constructor calls versus function calls. One grammar
	 might look like this:

	 ctorBody : '{' superCall? stat* '}' ;

	 Or, you might see something like

	 stat : superCall ';' | expression ';' | ... ;

	 In both cases I believe that no closure operations will dip into the
	 outer context. In the first case ctorBody in the worst case will stop
	 at the '}'. In the 2nd case it should stop at the ';'. Both cases
	 should stay within the entry rule and not dip into the outer context.

	 So, we now cover what I hope is the vast majority of the cases (in
	 particular the very important precedence parsing case). Anything that
	 needs k>1 and dips into the outer context requires a full context
	 retry. In this case, I'm going to start out with a brain-dead solution
	 which is to mark the DFA state as context-sensitive when I get a
	 conflict. Any further DFA simulation that reaches that state will
	 launch an ATN simulation to get the prediction, without updating the
	 DFA or storing any context information. Later, I can make this more
	 efficient, but at least in this case I can guarantee that it will
	 always do the right thing. We are not making any assumptions about
	 lookahead depth.

	 Ok, writing this up so I can put in a comment.

	 Upon conflict in the no context simulation:

	 * if k=1, report ambiguity and resolve to the minimum conflicting alternative

	 * if k=1 and predicates, no report and include the predicate to
	   predicted alternative map in the DFA state

	 * if k=* and we did not dip into the outer context, report ambiguity
	   and resolve to minimum conflicting alternative

	 * if k>1 and we dip into outer context, retry with full context
		 * if conflict, report ambiguity and resolve to minimum conflicting
		   alternative, mark DFA as context-sensitive
		 * If no conflict, report ctx sensitivity and mark DFA as context-sensitive
		 * Technically, if full context k is less than no context k, we can
			 reuse the conflicting DFA state so we don't have to create special
			 DFA paths branching from context, but we can leave that for
			 optimization later if necessary.

	 * if non-greedy, no report and resolve to the exit alternative
 *
 * 	By default we do full context-sensitive LL(*) parsing not
 	 *  Strong LL(*) parsing. If we fail with Strong LL(*) we
 	 *  try full LL(*). That means we rewind and use context information
 	 *  when closure operations fall off the end of the rule that
 	 *  holds the decision were evaluating
*/
public class ParserATNSimulator<Symbol extends Token> extends ATNSimulator {
	public static boolean debug = false;
	public static boolean dfa_debug = false;
	public static boolean retry_debug = false;

	public boolean disable_global_context = false;
	public boolean force_global_context = false;
	public boolean always_try_local_context = true;

	public boolean optimize_ll1 = true;

	public static boolean optimize_closure_busy = true;

	public static int ATN_failover = 0;
	public static int predict_calls = 0;
	public static int retry_with_context = 0;
	public static int retry_with_context_indicates_no_conflict = 0;

	@Nullable
	protected final Parser<Symbol> parser;

	@NotNull
	public final DFA[] decisionToDFA;

	/** By default we do full context-sensitive LL(*) parsing not
	 *  Strong LL(*) parsing. If we fail with Strong LL(*) we
	 *  try full LL(*). That means we rewind and use context information
	 *  when closure operations fall off the end of the rule that
	 *  holds the decision were evaluating.
	 */
	protected boolean userWantsCtxSensitive = true;

	protected final Map<Integer, Integer> LL1Table = new HashMap<Integer, Integer>();

	/** Testing only! */
	public ParserATNSimulator(@NotNull ATN atn) {
		this(null, atn);
	}

	public ParserATNSimulator(@Nullable Parser<Symbol> parser, @NotNull ATN atn) {
		super(atn);
		this.parser = parser;
//		ctxToDFAs = new HashMap<RuleContext, DFA[]>();
		// TODO (sam): why distinguish on parser != null?
		decisionToDFA = new DFA[atn.getNumberOfDecisions() + (parser != null ? 1 : 0)];
		//		DOTGenerator dot = new DOTGenerator(null);
		//		System.out.println(dot.getDOT(atn.rules.get(0), parser.getRuleNames()));
		//		System.out.println(dot.getDOT(atn.rules.get(1), parser.getRuleNames()));
	}

	@Override
	public void reset() {
	}

<<<<<<< HEAD
	public int adaptivePredict(@NotNull SymbolStream<Symbol> input, int decision,
							   @Nullable ParserRuleContext<Symbol> outerContext)
	{
		return adaptivePredict(input, decision, outerContext, false);
	}

	public int adaptivePredict(@NotNull SymbolStream<Symbol> input,
							   int decision,
							   @Nullable ParserRuleContext<Symbol> outerContext,
							   boolean useContext)
=======
	public int adaptivePredict(@NotNull SymbolStream<? extends Symbol> input, int decision,
							   @Nullable ParserRuleContext<Symbol> outerContext)
>>>>>>> 533c0efe
	{
		predict_calls++;
		DFA dfa = decisionToDFA[decision];
		if (optimize_ll1 && dfa != null) {
			int ll_1 = input.LA(1);
			if (ll_1 >= 0 && ll_1 <= Short.MAX_VALUE) {
				int key = (decision << 16) + ll_1;
				Integer alt = LL1Table.get(key);
				if (alt != null) {
					return alt;
				}
			}
		}

		if (force_global_context) {
			useContext = true;
		}
		else if (!always_try_local_context) {
			useContext |= dfa != null && dfa.isContextSensitive();
		}

		userWantsCtxSensitive = useContext || (!disable_global_context && (outerContext != null));
		if (outerContext == null) {
			outerContext = ParserRuleContext.emptyContext();
		}

		SimulatorState<Symbol> state = null;
		if (dfa != null) {
			state = getStartState(dfa, input, outerContext, useContext);
		}

		if ( state==null ) {
			if ( dfa==null ) {
				DecisionState startState = atn.decisionToState.get(decision);
				decisionToDFA[decision] = dfa = new DFA(startState, decision);
			}

			return predictATN(dfa, input, outerContext, useContext);
		}
		else {
			//dump(dfa);
			// start with the DFA
			int m = input.mark();
			int index = input.index();
			try {
				int alt = execDFA(dfa, input, index, state);
				return alt;
			}
			finally {
				input.seek(index);
				input.release(m);
			}
		}
	}

<<<<<<< HEAD
	public SimulatorState<Symbol> getStartState(@NotNull DFA dfa,
										@NotNull SymbolStream<Symbol> input,
										@NotNull ParserRuleContext<Symbol> outerContext,
										boolean useContext) {

		if (!useContext) {
			if (dfa.s0 == null) {
				return null;
			}

			return new SimulatorState<Symbol>(outerContext, dfa.s0, false, outerContext);
		}

		RuleContext<Symbol> remainingContext = outerContext;
		assert outerContext != null;
		DFAState s0 = dfa.s0;
		while (remainingContext != null && s0 != null && s0.isCtxSensitive) {
			s0 = s0.getContextTarget(remainingContext.invokingState);
			remainingContext = remainingContext.parent;
		}

		if (s0 == null) {
			return null;
		}

		return new SimulatorState<Symbol>(outerContext, s0, useContext, (ParserRuleContext<Symbol>)remainingContext);
	}

	public int predictATN(@NotNull DFA dfa, @NotNull SymbolStream<Symbol> input,
						  @Nullable ParserRuleContext<Symbol> outerContext,
						  boolean useContext)
=======
	public int predictATN(@NotNull DFA dfa, @NotNull SymbolStream<? extends Symbol> input,
						  @Nullable ParserRuleContext<Symbol> outerContext)
>>>>>>> 533c0efe
	{
		if ( outerContext==null ) outerContext = ParserRuleContext.emptyContext();
		if ( debug ) System.out.println("ATN decision "+dfa.decision+
										" exec LA(1)=="+ getLookaheadName(input) +
										", outerContext="+outerContext.toString(parser));
<<<<<<< HEAD
=======
		DecisionState decState = atn.getDecisionState(dfa.decision);
		boolean greedy = decState.isGreedy;
		boolean loopsSimulateTailRecursion = false;
		ATNConfigSet s0_closure = computeStartState(dfa.atnStartState, ParserRuleContext.emptyContext(), greedy, loopsSimulateTailRecursion);
		dfa.s0 = addDFAState(dfa, s0_closure);
>>>>>>> 533c0efe

		int alt = 0;
		int m = input.mark();
		int index = input.index();
		try {
			SimulatorState<Symbol> state = computeStartState(dfa, outerContext, useContext);
			alt = execATN(dfa, input, index, state);
		}
		catch (NoViableAltException nvae) {
			if ( debug ) dumpDeadEndConfigs(nvae);
			throw nvae;
		}
		finally {
			input.seek(index);
			input.release(m);
		}
		if ( debug ) System.out.println("DFA after predictATN: "+dfa.toString(parser.getTokenNames(), parser.getRuleNames()));
		return alt;
	}

<<<<<<< HEAD
	public int execDFA(@NotNull DFA dfa,
					   @NotNull SymbolStream<Symbol> input, int startIndex,
					   @NotNull SimulatorState<Symbol> state)
    {
		ParserRuleContext<Symbol> outerContext = state.outerContext;
=======
	public int execDFA(@NotNull DFA dfa, @NotNull DFAState s0,
					   @NotNull SymbolStream<? extends Symbol> input, int startIndex,
                       @Nullable ParserRuleContext<Symbol> outerContext)
    {
		if ( outerContext==null ) outerContext = ParserRuleContext.emptyContext();
>>>>>>> 533c0efe
		if ( dfa_debug ) System.out.println("DFA decision "+dfa.decision+
											" exec LA(1)=="+ getLookaheadName(input) +
											", outerContext="+outerContext.toString(parser));
		if ( dfa_debug ) System.out.print(dfa.toString(parser.getTokenNames(), parser.getRuleNames()));
		DFAState acceptState = null;
		DFAState s = state.s0;

		int t = input.LA(1);
		ParserRuleContext<Symbol> remainingOuterContext = state.remainingOuterContext;

	loop:
		while ( true ) {
			if ( dfa_debug ) System.out.println("DFA state "+s.stateNumber+" LA(1)=="+getLookaheadName(input));
			if ( state.useContext ) {
				while ( s.isCtxSensitive && s.contextSymbols.contains(t) ) {
					DFAState next = s.getContextTarget(remainingOuterContext.invokingState);
					if ( next == null ) {
						// fail over to ATN
						SimulatorState<Symbol> initialState = new SimulatorState<Symbol>(state.outerContext, s, state.useContext, remainingOuterContext);
						return execATN(dfa, input, startIndex, initialState);
					}

					remainingOuterContext = (ParserRuleContext<Symbol>)remainingOuterContext.parent;
					s = next;
				}
			}
			if ( s.isAcceptState ) {
				if ( s.predicates!=null ) {
					if ( dfa_debug ) System.out.println("accept "+s);
				}
				else {
					if ( dfa_debug ) System.out.println("accept; predict "+s.prediction +" in state "+s.stateNumber);
				}
				acceptState = s;
				// keep going unless we're at EOF or state only has one alt number
				// mentioned in configs; check if something else could match
				// TODO: don't we always stop? only lexer would keep going
				// TODO: v3 dfa don't do this.
				break;
			}

			// t is not updated if one of these states is reached
			assert !s.isAcceptState;

			// if no edge, pop over to ATN interpreter, update DFA and return
			DFAState target = s.getTarget(t);
			if ( target == null ) {
				if ( dfa_debug && t>=0 ) System.out.println("no edge for "+parser.getTokenNames()[t]);
				int alt;
				if ( dfa_debug ) {
					System.out.println("ATN exec upon "+
                                       parser.getInputString(startIndex) +
									   " at DFA state "+s.stateNumber);
				}

				SimulatorState<Symbol> initialState = new SimulatorState<Symbol>(outerContext, s, state.useContext, remainingOuterContext);
				alt = execATN(dfa, input, startIndex, initialState);
				// this adds edge even if next state is accept for
				// same alt; e.g., s0-A->:s1=>2-B->:s2=>2
				// TODO: This next stuff kills edge, but extra states remain. :(
				if ( s.isAcceptState && alt!=-1 ) {
					DFAState d = s.getTarget(input.LA(1));
					if ( d.isAcceptState && d.prediction==s.prediction ) {
						// we can carve it out.
						s.setTarget(input.LA(1), ERROR); // IGNORE really not error
					}
				}
				if ( dfa_debug ) {
					System.out.println("back from DFA update, alt="+alt+", dfa=\n"+dfa.toString(parser.getTokenNames(), parser.getRuleNames()));
					//dump(dfa);
				}
				// action already executed
				if ( dfa_debug ) System.out.println("DFA decision "+dfa.decision+
													" predicts "+alt);
				return alt; // we've updated DFA, exec'd action, and have our deepest answer
			}
			else if ( target == ERROR ) {
				throw noViableAlt(input, outerContext, s.configset, startIndex);
			}
			s = target;
			if (!s.isAcceptState) {
				input.consume();
				t = input.LA(1);
			}
		}
//		if ( acceptState==null ) {
//			if ( debug ) System.out.println("!!! no viable alt in dfa");
//			return -1;
//		}

		if ( acceptState.configset.getConflictingAlts()!=null ) {
			if ( dfa.atnStartState instanceof DecisionState && ((DecisionState)dfa.atnStartState).isGreedy ) {
				int k = input.index() - startIndex + 1; // how much input we used
				if ( k == 1 || // SLL(1) == LL(1)
					!userWantsCtxSensitive ||
					!acceptState.configset.getDipsIntoOuterContext() )
				{
					// we don't report the ambiguity again
					//if ( !acceptState.configset.hasSemanticContext() ) {
					//	reportAmbiguity(dfa, acceptState, startIndex, input.index(), acceptState.configset.getConflictingAlts(), acceptState.configset);
					//}
				}
				else {
					assert !state.useContext;

					// Before attempting full context prediction, check to see if there are
					// disambiguating or validating predicates to evaluate which allow an
					// immediate decision
					if ( acceptState.predicates!=null ) {
						// rewind input so pred's LT(i) calls make sense
						input.seek(startIndex);
						int predictedAlt = evalSemanticContext(s.predicates, outerContext, true);
						if ( predictedAlt!=ATN.INVALID_ALT_NUMBER ) {
							return predictedAlt;
						}
					}

					input.seek(startIndex);
					dfa.setContextSensitive(true);
					return adaptivePredict(input, dfa.decision, outerContext, true);
				}
			}
		}

		// Before jumping to prediction, check to see if there are
		// disambiguating or validating predicates to evaluate
		if ( s.predicates!=null ) {
			// rewind input so pred's LT(i) calls make sense
			input.seek(startIndex);
			int predictedAlt = evalSemanticContext(s.predicates, outerContext, false);
			if ( predictedAlt!=ATN.INVALID_ALT_NUMBER ) {
				return predictedAlt;
			}
			throw noViableAlt(input, outerContext, s.configset, startIndex);
		}

		if ( dfa_debug ) System.out.println("DFA decision "+dfa.decision+
											" predicts "+acceptState.prediction);
		return acceptState.prediction;
	}

	/** Performs ATN simulation to compute a predicted alternative based
	 *  upon the remaining input, but also updates the DFA cache to avoid
	 *  having to traverse the ATN again for the same input sequence.

	 There are some key conditions we're looking for after computing a new
	 set of ATN configs (proposed DFA state):
	       * if the set is empty, there is no viable alternative for current symbol
	       * does the state uniquely predict an alternative?
	       * does the state have a conflict that would prevent us from
	         putting it on the work list?
	       * if in non-greedy decision is there a config at a rule stop state?

	 We also have some key operations to do:
	       * add an edge from previous DFA state to potentially new DFA state, D,
	         upon current symbol but only if adding to work list, which means in all
	         cases except no viable alternative (and possibly non-greedy decisions?)
	       * collecting predicates and adding semantic context to DFA accept states
	       * adding rule context to context-sensitive DFA accept states
	       * consuming an input symbol
	       * reporting a conflict
	       * reporting an ambiguity
	       * reporting a context sensitivity
	       * reporting insufficient predicates

	 We should isolate those operations, which are side-effecting, to the
	 main work loop. We can isolate lots of code into other functions, but
	 they should be side effect free. They can return package that
	 indicates whether we should report something, whether we need to add a
	 DFA edge, whether we need to augment accept state with semantic
	 context or rule invocation context. Actually, it seems like we always
	 add predicates if they exist, so that can simply be done in the main
	 loop for any accept state creation or modification request.

	 cover these cases:
	    dead end
	    single alt
	    single alt + preds
	    conflict
	    conflict + preds

	 TODO: greedy + those

	 */
<<<<<<< HEAD
	public int execATN(@NotNull DFA dfa,
					   @NotNull SymbolStream<Symbol> input, int startIndex,
					   @NotNull SimulatorState<Symbol> initialState)
=======
	public int execATN(@NotNull DFA dfa, @NotNull DFAState s0,
					   @NotNull SymbolStream<? extends Symbol> input, int startIndex,
					   ParserRuleContext<Symbol> outerContext)
>>>>>>> 533c0efe
	{
		if ( debug ) System.out.println("execATN decision "+dfa.decision+" exec LA(1)=="+ getLookaheadName(input));
		ATN_failover++;

		final ParserRuleContext<Symbol> outerContext = initialState.outerContext;
		final boolean useContext = initialState.useContext;

		int t = input.LA(1);

        DecisionState decState = atn.getDecisionState(dfa.decision);
		boolean greedy = decState.isGreedy;
		SimulatorState<Symbol> previous = initialState;

		PredictionContextCache contextCache = new PredictionContextCache(dfa.isContextSensitive());
		while (true) { // while more work
			SimulatorState<Symbol> nextState = computeReachSet(dfa, previous, t, greedy, contextCache);
			if (nextState == null) throw noViableAlt(input, outerContext, previous.s0.configset, startIndex);
			DFAState D = nextState.s0;
			ATNConfigSet reach = nextState.s0.configset;

			int predictedAlt = getUniqueAlt(reach);
			if ( predictedAlt!=ATN.INVALID_ALT_NUMBER ) {
				D.isAcceptState = true;
				D.prediction = predictedAlt;

				if (optimize_ll1
					&& input.index() == startIndex
					&& nextState.outerContext == nextState.remainingOuterContext
					&& dfa.decision >= 0
					&& greedy
					&& !D.configset.hasSemanticContext())
				{
					if (t >= 0 && t <= Short.MAX_VALUE) {
						int key = (dfa.decision << 16) + t;
						LL1Table.put(key, predictedAlt);
					}
				}

				if (useContext && always_try_local_context) {
					retry_with_context_indicates_no_conflict++;
					reportContextSensitivity(dfa, nextState, startIndex, input.index());
				}
			}
			else {
				D.configset.setConflictingAlts(getConflictingAlts(reach));
				if ( D.configset.getConflictingAlts()!=null ) {
					if ( greedy ) {
						D.isAcceptState = true;
						D.prediction = predictedAlt = resolveToMinAlt(D, D.configset.getConflictingAlts());

						int k = input.index() - startIndex + 1; // how much input we used
//						System.out.println("used k="+k);
<<<<<<< HEAD
						if ( k == 1 || // SLL(1) == LL(1)
							 !userWantsCtxSensitive ||
							 !D.configset.getDipsIntoOuterContext() )
=======
						if ( outerContext.isEmpty() || // in grammar start rule
							 !D.configset.dipsIntoOuterContext ||
							 k == 1 ) // SLL(1) == LL(1)
>>>>>>> 533c0efe
						{
							if ( !D.configset.hasSemanticContext() ) {
								reportAmbiguity(dfa, D, startIndex, input.index(), D.configset.getConflictingAlts(), D.configset);
							}
						}
						else {
							int ambigIndex = input.index();

							if ( D.isAcceptState && D.configset.hasSemanticContext() ) {
								int nalts = decState.getNumberOfTransitions();
								List<DFAState.PredPrediction> predPredictions =
									predicateDFAState(D, D.configset, outerContext, nalts);
								if (predPredictions != null) {
									IntervalSet conflictingAlts = getConflictingAltsFromConfigSet(D.configset);
									if ( D.predicates.size() < conflictingAlts.size() ) {
										reportInsufficientPredicates(dfa, startIndex, ambigIndex,
																	conflictingAlts,
																	decState,
																	getPredsForAmbigAlts(conflictingAlts, D.configset, nalts),
																	D.configset,
																	false);
									}
									input.seek(startIndex);
									predictedAlt = evalSemanticContext(predPredictions, outerContext, true);
									if ( predictedAlt!=ATN.INVALID_ALT_NUMBER ) {
										return predictedAlt;
									}
								}
							}

							if ( debug ) System.out.println("RETRY with outerContext="+outerContext);
							dfa.setContextSensitive(true);
							SimulatorState<Symbol> fullContextState = computeStartState(dfa, outerContext, true);
							reportAttemptingFullContext(dfa, fullContextState, startIndex, ambigIndex);
							input.seek(startIndex);
							return execATN(dfa, input, startIndex, fullContextState);
						}
					}
					else {
						// upon ambiguity for nongreedy, default to exit branch to avoid inf loop
						// this handles case where we find ambiguity that stops DFA construction
						// before a config hits rule stop state. Was leaving prediction blank.
						int exitAlt = 2;
						D.isAcceptState = true; // when ambig or ctx sens or nongreedy or .* loop hitting rule stop
						D.prediction = predictedAlt = exitAlt;
					}
				}
			}

			if ( !greedy ) {
				int exitAlt = 2;
				if ( predictedAlt != ATN.INVALID_ALT_NUMBER && configWithAltAtStopState(reach, 1) ) {
					if ( debug ) System.out.println("nongreedy loop but unique alt "+D.configset.getUniqueAlt()+" at "+reach);
					// reaches end via .* means nothing after.
					D.isAcceptState = true;
					D.prediction = predictedAlt = exitAlt;
				}
				else {// if we reached end of rule via exit branch and decision nongreedy, we matched
					if ( configWithAltAtStopState(reach, exitAlt) ) {
						if ( debug ) System.out.println("nongreedy at stop state for exit branch");
						D.isAcceptState = true;
						D.prediction = predictedAlt = exitAlt;
					}
				}
			}

			if ( D.isAcceptState && D.configset.hasSemanticContext() ) {
				int nalts = decState.getNumberOfTransitions();
				List<DFAState.PredPrediction> predPredictions =
					predicateDFAState(D, D.configset, outerContext, nalts);
				if ( predPredictions!=null ) {
					IntervalSet conflictingAlts = getConflictingAltsFromConfigSet(D.configset);
					if ( D.predicates.size() < conflictingAlts.size() ) {
						reportInsufficientPredicates(dfa, startIndex, input.index(),
													conflictingAlts,
													decState,
													getPredsForAmbigAlts(conflictingAlts, D.configset, nalts),
													D.configset,
													false);
					}
					input.seek(startIndex);
					predictedAlt = evalSemanticContext(predPredictions, outerContext, false);
					if ( predictedAlt!=ATN.INVALID_ALT_NUMBER ) {
						return predictedAlt;
					}

					// Consistency check - the DFAState should not have a "fallback"
					// prediction specified for the case where no predicates succeed.
					assert D.prediction == ATN.INVALID_ALT_NUMBER;

					throw noViableAlt(input, outerContext, D.configset, startIndex);
				}
			}

			if ( D.isAcceptState ) return predictedAlt;

			previous = nextState;
			input.consume();
			t = input.LA(1);
		}
	}

<<<<<<< HEAD
	protected SimulatorState<Symbol> computeReachSet(DFA dfa, SimulatorState<Symbol> previous, int t, boolean greedy, PredictionContextCache contextCache) {
		final boolean useContext = previous.useContext;
		RuleContext<Symbol> remainingGlobalContext = previous.remainingOuterContext;
		List<ATNConfig> closureConfigs = new ArrayList<ATNConfig>(previous.s0.configset);
		List<Integer> contextElements = null;
		ATNConfigSet reach = new ATNConfigSet(!useContext);
		boolean stepIntoGlobal;
		do {
			boolean hasMoreContext = !useContext || remainingGlobalContext != null;

			ATNConfigSet reachIntermediate = new ATNConfigSet(!useContext);
			int ncl = closureConfigs.size();
			for (int ci=0; ci<ncl; ci++) { // TODO: foreach
				ATNConfig c = closureConfigs.get(ci);
				if ( debug ) System.out.println("testing "+getTokenName(t)+" at "+c.toString());
				int n = c.state.getNumberOfTransitions();
				for (int ti=0; ti<n; ti++) {               // for each transition
					Transition trans = c.state.transition(ti);
					ATNState target = getReachableTarget(trans, t);
					if ( target!=null ) {
						reachIntermediate.add(new ATNConfig(c, target));
					}
				}
=======
	// comes back with reach.uniqueAlt set to a valid alt
	public ATNConfigSet execATNWithFullContext(DFA dfa,
											   DFAState D, // how far we got before failing over
											   @NotNull ATNConfigSet s0,
											   @NotNull SymbolStream<? extends Symbol> input, int startIndex,
											   ParserRuleContext<Symbol> outerContext,
											   int nalts,
											   boolean greedy)
	{
		retry_with_context++;
		reportAttemptingFullContext(dfa, s0, startIndex, input.index());

		if ( debug ) System.out.println("execATNWithFullContext "+s0+", greedy="+greedy);
		ATNConfigSet reach = null;
		ATNConfigSet previous = s0;
		input.seek(startIndex);
		int t = input.LA(1);
		while (true) { // while more work
			reach = computeReachSet(previous, t, greedy, true);
			if ( reach==null ) {
				throw noViableAlt(input, outerContext, previous, startIndex);
>>>>>>> 533c0efe
			}

			final boolean collectPredicates = false;
			stepIntoGlobal = closure(reachIntermediate, reach, collectPredicates, dfa.isContextSensitive(), greedy, contextCache.isContextSensitive(), hasMoreContext, contextCache);

			if (previous.useContext && stepIntoGlobal) {
				reach.clear();

				int nextContextElement = remainingGlobalContext.isEmpty() ? PredictionContext.EMPTY_STATE_KEY : remainingGlobalContext.invokingState;
				if (contextElements == null) {
					contextElements = new ArrayList<Integer>();
				}

				if (remainingGlobalContext.isEmpty()) {
					remainingGlobalContext = null;
				} else {
					remainingGlobalContext = remainingGlobalContext.parent;
				}

				contextElements.add(nextContextElement);
				if (nextContextElement != PredictionContext.EMPTY_STATE_KEY) {
					for (int i = 0; i < closureConfigs.size(); i++) {
						closureConfigs.set(i, closureConfigs.get(i).appendContext(nextContextElement, contextCache));
					}
				}
			}
		} while (useContext && stepIntoGlobal);

		if (reach.isEmpty()) {
			return null;
		}

		DFAState dfaState = null;
		if (previous.s0 != null) {
			dfaState = addDFAEdge(dfa, previous.s0.configset, t, contextElements, reach, contextCache);
		}

		return new SimulatorState<Symbol>(previous.outerContext, dfaState, useContext, (ParserRuleContext<Symbol>)remainingGlobalContext);
	}

	@NotNull
	public SimulatorState<Symbol> computeStartState(DFA dfa,
											ParserRuleContext<Symbol> globalContext,
											boolean useContext)
	{
		DFAState s0 = dfa.s0;
		if (s0 != null) {
			if (!useContext) {
				return new SimulatorState<Symbol>(globalContext, s0, useContext, globalContext);
			}

			s0.setContextSensitive(atn);
		}

		final int decision = dfa.decision;
		@NotNull
		final ATNState p = dfa.atnStartState;

		int previousContext = 0;
		RuleContext<Symbol> remainingGlobalContext = globalContext;
		PredictionContext initialContext = PredictionContext.EMPTY; // always at least the implicit call to start rule
		PredictionContextCache contextCache = new PredictionContextCache(dfa.isContextSensitive());
		if (useContext) {
			while (s0 != null && s0.isCtxSensitive && remainingGlobalContext != null) {
				DFAState next;
				if (remainingGlobalContext.isEmpty()) {
					next = s0.getContextTarget(PredictionContext.EMPTY_STATE_KEY);
					previousContext = PredictionContext.EMPTY_STATE_KEY;
					remainingGlobalContext = null;
				}
				else {
					next = s0.getContextTarget(remainingGlobalContext.invokingState);
					previousContext = remainingGlobalContext.invokingState;
					initialContext = initialContext.appendContext(remainingGlobalContext.invokingState, contextCache);
					remainingGlobalContext = remainingGlobalContext.parent;
				}

				if (next == null) {
					break;
				}

				s0 = next;
			}
		}

<<<<<<< HEAD
		if (s0 != null && !s0.isCtxSensitive) {
			return new SimulatorState<Symbol>(globalContext, s0, useContext, (ParserRuleContext<Symbol>)remainingGlobalContext);
		}

		ATNConfigSet configs = new ATNConfigSet(!useContext);

		DecisionState decState = null;
		if ( atn.decisionToState.size()>0 ) {
			decState = atn.decisionToState.get(decision);
		}

		boolean greedy = decState == null || decState.isGreedy;
		while (true) {
			ATNConfigSet reachIntermediate = new ATNConfigSet(!useContext);
			int n = p.getNumberOfTransitions();
			for (int ti=0; ti<n; ti++) {
				// for each transition
				ATNState target = p.transition(ti).target;
				reachIntermediate.add(new ATNConfig(target, ti + 1, initialContext));
			}

			boolean hasMoreContext = remainingGlobalContext != null;
			final boolean collectPredicates = true;
			boolean stepIntoGlobal = closure(reachIntermediate, configs, collectPredicates, dfa.isContextSensitive(), greedy, contextCache.isContextSensitive(), hasMoreContext, contextCache);

			DFAState next = addDFAState(dfa, configs);
			if (s0 == null) {
				dfa.s0 = next;
			}
			else {
				s0.setContextTarget(previousContext, next);
			}
			s0 = next;

			if (!useContext || !stepIntoGlobal) {
				break;
			}

			// TODO: make sure it distinguishes empty stack states
			next.setContextSensitive(atn);

			configs.clear();
			int nextContextElement = remainingGlobalContext.isEmpty() ? PredictionContext.EMPTY_STATE_KEY : remainingGlobalContext.invokingState;

			if (remainingGlobalContext.isEmpty()) {
				remainingGlobalContext = null;
			} else {
				remainingGlobalContext = remainingGlobalContext.parent;
			}

			if (nextContextElement != PredictionContext.EMPTY_STATE_KEY) {
				initialContext = initialContext.appendContext(nextContextElement, contextCache);
			}

			previousContext = nextContextElement;
=======
	@NotNull
	public ATNConfigSet computeStartState(@NotNull ATNState p,
										  @Nullable RuleContext<?> ctx,
										  boolean greedy, boolean loopsSimulateTailRecursion)
	{
		RuleContext<?> initialContext = ctx; // always at least the implicit call to start rule
		ATNConfigSet configs = new ATNConfigSet();

		for (int i=0; i<p.getNumberOfTransitions(); i++) {
			ATNState target = p.transition(i).target;
			ATNConfig c = new ATNConfig(target, i+1, initialContext);
			Set<ATNConfig> closureBusy = new HashSet<ATNConfig>();
			closure(c, configs, closureBusy, true, greedy, loopsSimulateTailRecursion);
>>>>>>> 533c0efe
		}

		return new SimulatorState<Symbol>(globalContext, s0, useContext, (ParserRuleContext<Symbol>)remainingGlobalContext);
	}

	@Nullable
	public ATNState getReachableTarget(@NotNull Transition trans, int ttype) {
		if ( trans instanceof AtomTransition ) {
			AtomTransition at = (AtomTransition)trans;
			if ( at.label == ttype ) {
				return at.target;
			}
		}
		else if ( trans instanceof SetTransition ) {
			SetTransition st = (SetTransition)trans;
			boolean not = trans instanceof NotSetTransition;
			if ( !not && st.set.contains(ttype) || not && !st.set.contains(ttype) ) {
				return st.target;
			}
		}
		else if ( trans instanceof RangeTransition ) {
			RangeTransition rt = (RangeTransition)trans;
			if ( ttype>=rt.from && ttype<=rt.to ) return rt.target;
		}
		else if ( trans instanceof WildcardTransition && ttype!=Token.EOF ) {
			return trans.target;
		}
		return null;
	}

	/** collect and set D's semantic context */
	public List<DFAState.PredPrediction> predicateDFAState(DFAState D,
														   ATNConfigSet configs,
<<<<<<< HEAD
														   RuleContext<Symbol> outerContext,
=======
														   RuleContext<?> outerContext,
>>>>>>> 533c0efe
														   int nalts)
	{
		IntervalSet conflictingAlts = getConflictingAltsFromConfigSet(configs);
		if ( debug ) System.out.println("predicateDFAState "+D);
		SemanticContext[] altToPred = getPredsForAmbigAlts(conflictingAlts, configs, nalts);
		// altToPred[uniqueAlt] is now our validating predicate (if any)
		List<DFAState.PredPrediction> predPredictions = null;
		if ( altToPred!=null ) {
			// we have a validating predicate; test it
			// Update DFA so reach becomes accept state with predicate
			predPredictions = getPredicatePredictions(conflictingAlts, altToPred);
			D.predicates = predPredictions;
			D.prediction = ATN.INVALID_ALT_NUMBER; // make sure we use preds
		}
		return predPredictions;
	}

	public SemanticContext[] getPredsForAmbigAlts(@NotNull IntervalSet ambigAlts,
												  @NotNull ATNConfigSet configs,
												  int nalts)
	{
		// REACH=[1|1|[]|0:0, 1|2|[]|0:1]

		/* altToPred starts as an array of all null contexts. The entry at index i
		 * corresponds to alternative i. altToPred[i] may have one of three values:
		 *   1. null: no ATNConfig c is found such that c.alt==i
		 *   2. SemanticContext.NONE: At least one ATNConfig c exists such that
		 *      c.alt==i and c.semanticContext==SemanticContext.NONE. In other words,
		 *      alt i has at least one unpredicated config.
		 *   3. Non-NONE Semantic Context: There exists at least one, and for all
		 *      ATNConfig c such that c.alt==i, c.semanticContext!=SemanticContext.NONE.
		 *
		 * From this, it is clear that NONE||anything==NONE.
		 */
		SemanticContext[] altToPred = new SemanticContext[nalts +1];
		int n = altToPred.length;
		for (ATNConfig c : configs) {
			if ( ambigAlts.contains(c.alt) ) {
				altToPred[c.alt] = SemanticContext.or(altToPred[c.alt], c.semanticContext);
			}
		}

		int nPredAlts = 0;
		for (int i = 0; i < n; i++) {
			if (altToPred[i] == null) {
				altToPred[i] = SemanticContext.NONE;
			}
			else if (altToPred[i] != SemanticContext.NONE) {
				nPredAlts++;
			}
		}

		// Optimize away p||p and p&&p
		for (int i = 0; i < altToPred.length; i++) {
			if ( altToPred[i]!=null ) altToPred[i] = altToPred[i].optimize();
		}

		// nonambig alts are null in altToPred
		if ( nPredAlts==0 ) altToPred = null;
		if ( debug ) System.out.println("getPredsForAmbigAlts result "+Arrays.toString(altToPred));
		return altToPred;
	}

	public List<DFAState.PredPrediction> getPredicatePredictions(IntervalSet ambigAlts, SemanticContext[] altToPred) {
		List<DFAState.PredPrediction> pairs = new ArrayList<DFAState.PredPrediction>();
		int firstUnpredicated = ATN.INVALID_ALT_NUMBER;
		for (int i = 1; i < altToPred.length; i++) {
			SemanticContext pred = altToPred[i];
			// find first unpredicated but ambig alternative, if any.
			// Only ambiguous alternatives will have SemanticContext.NONE.
			// Any unambig alts or ambig naked alts after first ambig naked are ignored
			// (null, i) means alt i is the default prediction
			// if no (null, i), then no default prediction.
			if ( ambigAlts!=null && ambigAlts.contains(i) &&
				 pred==SemanticContext.NONE && firstUnpredicated==ATN.INVALID_ALT_NUMBER )
			{
				firstUnpredicated = i;
			}
			if ( pred!=null && pred!=SemanticContext.NONE ) {
				pairs.add(new DFAState.PredPrediction(pred, i));
			}
		}
		if ( pairs.isEmpty() ) pairs = null;
		else if ( firstUnpredicated!=ATN.INVALID_ALT_NUMBER ) {
			// add default prediction if we found null predicate
			pairs.add(new DFAState.PredPrediction(null, firstUnpredicated));
		}
//		System.out.println(Arrays.toString(altToPred)+"->"+pairs);
		return pairs;
	}

	/** Look through a list of predicate/alt pairs, returning alt for the
	 *  first pair that wins. A null predicate indicates the default
	 *  prediction for disambiguating predicates.
	 *
	 * @param checkUniqueMatch If true, {@link ATN#INVALID_ALT_NUMBER} will be returned
	 *      if the match in not unique.
	 */
<<<<<<< HEAD
	public int evalSemanticContext(@NotNull List<DFAState.PredPrediction> predPredictions,
								   ParserRuleContext<Symbol> outerContext,
								   boolean checkUniqueMatch)
=======
	public int evalSemanticContext(List<DFAState.PredPrediction> predPredictions,
								   ParserRuleContext<Symbol> outerContext)
>>>>>>> 533c0efe
	{
		int predictedAlt = ATN.INVALID_ALT_NUMBER;
//		List<DFAState.PredPrediction> predPredictions = D.predicates;
//		if ( D.isCtxSensitive ) predPredictions = D.ctxToPredicates.get(outerContext);
		for (DFAState.PredPrediction pair : predPredictions) {
			if ( pair.pred==null ) {
				if (checkUniqueMatch && predictedAlt != ATN.INVALID_ALT_NUMBER) {
					// multiple predicates succeeded.
					return ATN.INVALID_ALT_NUMBER;
				}
				else {
					predictedAlt = pair.alt; // default prediction
					if (checkUniqueMatch) {
						continue;
					}
					else {
						break;
					}
				}
			}

			boolean evaluatedResult = pair.pred.eval(parser, outerContext);
			if ( debug || dfa_debug ) {
				System.out.println("eval pred "+pair+"="+evaluatedResult);
			}
			if ( evaluatedResult ) {
				if ( debug || dfa_debug ) System.out.println("PREDICT "+pair.alt);
				if (checkUniqueMatch && predictedAlt != ATN.INVALID_ALT_NUMBER) {
					// multiple predicates succeeded.
					return ATN.INVALID_ALT_NUMBER;
				}
				else {
					predictedAlt = pair.alt;
					if (!checkUniqueMatch) {
						break;
					}
				}
			}
		}
		// if no prediction: either all predicates are false and
		// all alternatives were guarded, or a validating predicate failed.
		return predictedAlt;
	}


	/* TODO: If we are doing predicates, there is no point in pursuing
		 closure operations if we reach a DFA state that uniquely predicts
		 alternative. We will not be caching that DFA state and it is a
		 waste to pursue the closure. Might have to advance when we do
		 ambig detection thought :(
		  */

	protected boolean closure(ATNConfigSet sourceConfigs,
						   @NotNull ATNConfigSet configs,
						   boolean collectPredicates,
						   boolean contextSensitiveDfa,
						   boolean greedy, boolean loopsSimulateTailRecursion,
						   boolean hasMoreContext,
						   @Nullable PredictionContextCache contextCache)
	{
		if (contextCache == null) {
			contextCache = contextSensitiveDfa ? PredictionContextCache.UNCACHED_FULL : PredictionContextCache.UNCACHED_LOCAL;
		}

		boolean stepIntoGlobal = false;
		ATNConfigSet currentConfigs = sourceConfigs;
		Set<ATNConfig> closureBusy = new HashSet<ATNConfig>();
		while (currentConfigs.size() > 0) {
			ATNConfigSet intermediate = new ATNConfigSet(!contextSensitiveDfa);
			for (ATNConfig config : currentConfigs) {
				if (optimize_closure_busy && !closureBusy.add(config)) {
					continue;
				}

				stepIntoGlobal |= closure(config, configs, intermediate, closureBusy, collectPredicates, greedy, loopsSimulateTailRecursion, hasMoreContext, contextCache, 0);
			}

			currentConfigs = intermediate;
		}

		return stepIntoGlobal;
	}

	protected boolean closure(@NotNull ATNConfig config,
						   @NotNull ATNConfigSet configs,
						   @Nullable ATNConfigSet intermediate,
						   @NotNull Set<ATNConfig> closureBusy,
						   boolean collectPredicates,
						   boolean greedy, boolean loopsSimulateTailRecursion,
						   boolean hasMoreContexts,
						   @NotNull PredictionContextCache contextCache,
						   int depth)
	{
		if ( debug ) System.out.println("closure("+config.toString(parser,true)+")");

		if ( !optimize_closure_busy && !closureBusy.add(config) ) {
			return false; // avoid infinite recursion
		}

		boolean stepIntoGlobal = false;
		boolean hasEmpty = config.context == null || config.context.isEmpty();
		if ( config.state instanceof RuleStopState ) {
			if ( !greedy ) {
				// don't see past end of a rule for any nongreedy decision
				if ( debug ) System.out.println("NONGREEDY at stop state of "+
												getRuleName(config.state.ruleIndex));
				configs.add(config, contextCache);
				return stepIntoGlobal;
			}
			// We hit rule end. If we have context info, use it
			if ( config.context!=null && !config.context.isEmpty() ) {
<<<<<<< HEAD
				for (int i = 0; i < config.context.size(); i++) {
					if (config.context.getInvokingState(i) == PredictionContext.EMPTY_STATE_KEY) {
						hasEmpty = true;
						continue;
					}

					PredictionContext newContext = config.context.getParent(i); // "pop" invoking state
					ATNState invokingState = atn.states.get(config.context.getInvokingState(i));
					RuleTransition rt = (RuleTransition)invokingState.transition(0);
					ATNState retState = rt.followState;
					ATNConfig c = new ATNConfig(retState, config.alt, newContext, config.semanticContext);
					// While we have context to pop back from, we may have
					// gotten that context AFTER having fallen off a rule.
					// Make sure we track that we are now out of context.
					c.reachesIntoOuterContext = config.reachesIntoOuterContext;
					assert depth > Integer.MIN_VALUE;
					if (optimize_closure_busy && c.context.isEmpty() && !closureBusy.add(c)) {
						continue;
					}

					stepIntoGlobal |= closure(c, configs, intermediate, closureBusy, collectPredicates, greedy, loopsSimulateTailRecursion, hasMoreContexts, contextCache, depth - 1);
				}

				if (!hasEmpty || !hasMoreContexts) {
					return stepIntoGlobal;
				}

				config = new ATNConfig(config, config.state, PredictionContext.EMPTY);
			}
			else if (!hasMoreContexts) {
				configs.add(config, contextCache);
				return stepIntoGlobal;
=======
				RuleContext<?> newContext = config.context.parent; // "pop" invoking state
				ATNState invokingState = atn.states.get(config.context.invokingState);
				RuleTransition rt = (RuleTransition)invokingState.transition(0);
				ATNState retState = rt.followState;
				ATNConfig c = new ATNConfig(retState, config.alt, newContext, config.semanticContext);
				// While we have context to pop back from, we may have
				// gotten that context AFTER having falling off a rule.
				// Make sure we track that we are now out of context.
				c.reachesIntoOuterContext = config.reachesIntoOuterContext;
				assert depth > Integer.MIN_VALUE;
				closure(c, configs, closureBusy, collectPredicates, greedy, loopsSimulateTailRecursion, depth - 1);
				return;
>>>>>>> 533c0efe
			}
			else {
				// else if we have no context info, just chase follow links (if greedy)
				if ( debug ) System.out.println("FALLING off rule "+
												getRuleName(config.state.ruleIndex));
			}
		}
<<<<<<< HEAD
=======
		else if ( loopsSimulateTailRecursion ) {
			if ( config.state.getClass()==StarLoopbackState.class ||
			config.state.getClass()==PlusLoopbackState.class )
			{
				config.context = RuleContext.getChildContext(config.context, config.state.stateNumber);
				// alter config; it's ok, since all calls to closure pass in a fresh config for us to chase
				if ( debug ) System.out.println("Loop back; push "+config.state.stateNumber+", stack="+config.context);
			}
			else if ( config.state.getClass()==LoopEndState.class ) {
				if ( debug ) System.out.println("Loop end; pop, stack="+config.context);
				RuleContext<?> p = config.context;
				LoopEndState end = (LoopEndState) config.state;
				while ( !p.isEmpty() && p.invokingState == end.loopBackStateNumber ) {
					p = config.context = config.context.parent; // "pop"
				}
			}
		}
>>>>>>> 533c0efe

		ATNState p = config.state;
		// optimization
		if ( !p.onlyHasEpsilonTransitions() ) {
            configs.add(config, contextCache);
            if ( debug ) System.out.println("added config "+configs);
        }

        for (int i=0; i<p.getNumberOfTransitions(); i++) {
            Transition t = p.transition(i);
            boolean continueCollecting =
				!(t instanceof ActionTransition) && collectPredicates;
            ATNConfig c = getEpsilonTarget(config, t, continueCollecting, depth == 0, contextCache);
			if ( c!=null ) {
				if (loopsSimulateTailRecursion) {
					if ( config.state instanceof StarLoopbackState || config.state instanceof PlusLoopbackState ) {
						c.context = contextCache.getChild(c.context, config.state.stateNumber);
						if ( debug ) System.out.println("Loop back; push "+config.state.stateNumber+", stack="+c.context);
					}
				}

				if (config.state instanceof LoopEndState) {
					if ( debug ) System.out.println("Loop end; pop, stack="+c.context);
					LoopEndState end = (LoopEndState)config.state;
					c.context = c.context.popAll(end.loopBackStateNumber, contextCache);
				}

				if (t instanceof RuleTransition) {
					if (intermediate != null && !collectPredicates) {
						intermediate.add(c, contextCache);
						continue;
					}
				}

				if (optimize_closure_busy) {
					boolean checkClosure = false;
					if (c.state instanceof StarLoopEntryState || c.state instanceof BlockEndState || c.state instanceof LoopEndState) {
						checkClosure = true;
					}
					else if (c.state instanceof PlusBlockStartState) {
						checkClosure = true;
					}
					else if (config.state instanceof RuleStopState && c.context.isEmpty()) {
						checkClosure = true;
					}

					if (checkClosure && !closureBusy.add(c)) {
						continue;
					}
				}

				int newDepth = depth;
				if ( config.state instanceof RuleStopState ) {
					// target fell off end of rule; mark resulting c as having dipped into outer context
					// We can't get here if incoming config was rule stop and we had context
					// track how far we dip into outer context.  Might
					// come in handy and we avoid evaluating context dependent
					// preds if this is > 0.
					c.reachesIntoOuterContext++;
					stepIntoGlobal = true;
					assert newDepth > Integer.MIN_VALUE;
					newDepth--;
					if ( debug ) System.out.println("dips into outer ctx: "+c);
				}
				else if (t instanceof RuleTransition) {
					// latch when newDepth goes negative - once we step out of the entry context we can't return
					if (newDepth >= 0) {
						newDepth++;
					}
				}

				stepIntoGlobal |= closure(c, configs, intermediate, closureBusy, continueCollecting, greedy, loopsSimulateTailRecursion, hasMoreContexts, contextCache, newDepth);
			}
		}

		return stepIntoGlobal;
	}

	@NotNull
	public String getRuleName(int index) {
		if ( parser!=null && index>=0 ) return parser.getRuleNames()[index];
		return "<rule "+index+">";
	}

	@Nullable
	public ATNConfig getEpsilonTarget(@NotNull ATNConfig config, @NotNull Transition t, boolean collectPredicates, boolean inContext, PredictionContextCache contextCache) {
		if ( t instanceof RuleTransition ) {
			return ruleTransition(config, t, contextCache);
		}
		else if ( t instanceof PredicateTransition ) {
			return predTransition(config, (PredicateTransition)t, collectPredicates, inContext);
		}
		else if ( t instanceof ActionTransition ) {
			return actionTransition(config, (ActionTransition)t);
		}
		else if ( t.isEpsilon() ) {
			return new ATNConfig(config, t.target);
		}
		return null;
	}

	@NotNull
	public ATNConfig actionTransition(@NotNull ATNConfig config, @NotNull ActionTransition t) {
		if ( debug ) System.out.println("ACTION edge "+t.ruleIndex+":"+t.actionIndex);
		return new ATNConfig(config, t.target);
	}

	@Nullable
	public ATNConfig predTransition(@NotNull ATNConfig config,
									@NotNull PredicateTransition pt,
									boolean collectPredicates,
									boolean inContext)
	{
		if ( debug ) {
			System.out.println("PRED (collectPredicates="+collectPredicates+") "+
                    pt.ruleIndex+":"+pt.predIndex+
					", ctx dependent="+pt.isCtxDependent);
			if ( parser != null ) {
                System.out.println("context surrounding pred is "+
                                   parser.getRuleInvocationStack());
            }
		}

        ATNConfig c;
        if ( collectPredicates &&
			 (!pt.isCtxDependent || (pt.isCtxDependent&&inContext)) )
		{
            SemanticContext newSemCtx = SemanticContext.and(config.semanticContext, pt.getPredicate());
            c = new ATNConfig(config, pt.target, newSemCtx);
        }
		else {
			c = new ATNConfig(config, pt.target);
		}

		if ( debug ) System.out.println("config from pred transition="+c);
        return c;
	}

	@NotNull
	public ATNConfig ruleTransition(@NotNull ATNConfig config, @NotNull Transition t, @Nullable PredictionContextCache contextCache) {
		if ( debug ) {
			System.out.println("CALL rule "+getRuleName(t.target.ruleIndex)+
							   ", ctx="+config.context);
		}
		ATNState p = config.state;
<<<<<<< HEAD
		PredictionContext newContext;
		if (contextCache != null) {
			newContext = contextCache.getChild(config.context, p.stateNumber);
		}
		else {
			newContext = config.context.getChild(p.stateNumber);
		}

=======
		RuleContext<?> newContext =
			RuleContext.getChildContext(config.context, p.stateNumber);
>>>>>>> 533c0efe
		return new ATNConfig(config, t.target, newContext);
	}

	/**
	 * From grammar:

	 s' : s s ;
	 s : x? | x ;
	 x : 'a' ;

	 config list: (4,1), (11,1,4), (7,1), (3,1,1), (4,1,1), (8,1,1), (7,1,1),
	 (8,2), (11,2,8), (11,1,[8 1])

	 state to config list:

	 3  -> (3,1,1)
	 4  -> (4,1), (4,1,1)
	 7  -> (7,1), (7,1,1)
	 8  -> (8,1,1), (8,2)
	 11 -> (11,1,4), (11,2,8), (11,1,8 1)

	 Walk and find state config lists with > 1 alt. If none, no conflict. return null. Here, states 11
	 and 8 have lists with both alts 1 and 2. Must check these config lists for conflicting configs.

	 Sam pointed out a problem with the previous definition, v3, of
	 ambiguous states. If we have another state associated with conflicting
	 alternatives, we should keep going. For example, the following grammar

	 s : (ID | ID ID?) ';' ;

	 When the ATN simulation reaches the state before ';', it has a DFA
	 state that looks like: [12|1|[], 6|2|[], 12|2|[]]. Naturally
	 12|1|[] and 12|2|[] conflict, but we cannot stop processing this node
	 because alternative to has another way to continue, via [6|2|[]].
	 The key is that we have a single state that has config's only associated
	 with a single alternative, 2, and crucially the state transitions
	 among the configurations are all non-epsilon transitions. That means
	 we don't consider any conflicts that include alternative 2. So, we
	 ignore the conflict between alts 1 and 2. We ignore a set of
	 conflicting alts when there is an intersection with an alternative
	 associated with a single alt state in the state->config-list map.

	 It's also the case that we might have two conflicting configurations but
	 also a 3rd nonconflicting configuration for a different alternative:
	 [1|1|[], 1|2|[], 8|3|[]]. This can come about from grammar:

	 a : A | A | A B ;

	 After matching input A, we reach the stop state for rule A, state 1.
	 State 8 is the state right before B. Clearly alternatives 1 and 2
	 conflict and no amount of further lookahead will separate the two.
	 However, alternative 3 will be able to continue and so we do not
	 stop working on this state. In the previous example, we're concerned
	 with states associated with the conflicting alternatives. Here alt
	 3 is not associated with the conflicting configs, but since we can continue
	 looking for input reasonably, I don't declare the state done. We
	 ignore a set of conflicting alts when we have an alternative
	 that we still need to pursue.

	 So, in summary, as long as there is a single configuration that is
	 not conflicting with any other configuration for that state, then
	 there is more input we can use to keep going. E.g.,
	 s->[(s,1,[x]), (s,2,[x]), (s,2,[y])]
	 s->[(s,1,_)]
	 s->[(s,1,[y]), (s,2,[x])]
	 Regardless of what goes on for the other states, this is
	 sufficient to force us to add this new state to the ATN-to-DFA work list.

	 TODO: split into "has nonconflict config--add to work list" and getambigalts
	 functions
	 */
	@Nullable
	public IntervalSet getConflictingAlts(@NotNull ATNConfigSet configs) {
		if ( debug ) System.out.println("### check ambiguous  "+configs);
		// First get a list of configurations for each state.
		// Most of the time, each state will have one associated configuration.
		MultiMap<Integer, ATNConfig> stateToConfigListMap = new MultiMap<Integer, ATNConfig>();
		Map<Integer, IntervalSet> stateToAltListMap = new HashMap<Integer, IntervalSet>();

		for (ATNConfig c : configs) {
			stateToConfigListMap.map(c.state.stateNumber, c);
			IntervalSet alts = stateToAltListMap.get(c.state.stateNumber);
			if ( alts==null ) {
				alts = new IntervalSet();
				stateToAltListMap.put(c.state.stateNumber, alts);
			}
			alts.add(c.alt);
		}
		// potential conflicts are states, s, with > 1 configurations and diff alts
		// find all alts with potential conflicts
		int numPotentialConflicts = 0;
		IntervalSet altsToIgnore = new IntervalSet();
		for (int state : stateToConfigListMap.keySet()) { // for each state
			IntervalSet alts = stateToAltListMap.get(state);
			if ( alts.size()==1 ) {
				if ( !atn.states.get(state).onlyHasEpsilonTransitions() ) {
					List<ATNConfig> configsPerState = stateToConfigListMap.get(state);
					ATNConfig anyConfig = configsPerState.get(0);
					altsToIgnore.add(anyConfig.alt);
					if ( debug ) System.out.println("### one alt and all non-ep: "+configsPerState);
				}
				// remove state's configurations from further checking; no issues with them.
				// (can't remove as it's concurrent modification; set to null)
//				return null;
				stateToConfigListMap.put(state, null);
			}
			else {
				numPotentialConflicts++;
			}
		}

		if ( debug ) System.out.println("### altsToIgnore: "+altsToIgnore);
		if ( debug ) System.out.println("### stateToConfigListMap="+stateToConfigListMap);

		if ( numPotentialConflicts==0 ) {
			return null;
		}

		// compare each pair of configs in sets for states with > 1 alt in config list, looking for
		// (s, i, ctx) and (s, j, ctx') where ctx==ctx' or one is suffix of the other.
		IntervalSet ambigAlts = new IntervalSet();
		for (int state : stateToConfigListMap.keySet()) {
			List<ATNConfig> configsPerState = stateToConfigListMap.get(state);
			if (configsPerState == null) continue;
			IntervalSet alts = stateToAltListMap.get(state);
// Sam's correction to ambig def is here:
			if ( !altsToIgnore.isNil() && alts.and(altsToIgnore).size()<=1 ) {
//				System.err.println("ignoring alt since "+alts+"&"+altsToIgnore+
//								   ".size is "+alts.and(altsToIgnore).size());
				continue;
			}
			int size = configsPerState.size();
			for (int i = 0; i < size; i++) {
				ATNConfig c = configsPerState.get(i);
				for (int j = i+1; j < size; j++) {
					ATNConfig d = configsPerState.get(j);
					if ( c.alt != d.alt ) {
						boolean conflicting =
							c.context.equals(d.context);
						if ( conflicting ) {
							if ( debug ) {
								System.out.println("we reach state "+c.state.stateNumber+
												   " in rule "+
												   (parser !=null ? getRuleName(c.state.ruleIndex) :"n/a")+
												   " alts "+c.alt+","+d.alt+" from ctx "+Utils.join(c.context.toStrings(parser, c.state.stateNumber), "")
												   +" and "+ Utils.join(d.context.toStrings(parser, d.state.stateNumber), ""));
							}
							ambigAlts.add(c.alt);
							ambigAlts.add(d.alt);
						}
					}
				}
			}
		}

		if ( debug ) System.out.println("### ambigAlts="+ambigAlts);

		if ( ambigAlts.isNil() ) return null;

		return ambigAlts;
	}

	protected IntervalSet getConflictingAltsFromConfigSet(ATNConfigSet configs) {
		IntervalSet conflictingAlts;
		if ( configs.getUniqueAlt()!= ATN.INVALID_ALT_NUMBER ) {
			conflictingAlts = IntervalSet.of(configs.getUniqueAlt());
		}
		else {
			conflictingAlts = configs.getConflictingAlts();
		}
		return conflictingAlts;
	}

	protected int resolveToMinAlt(@NotNull DFAState D, IntervalSet conflictingAlts) {
		// kill dead alts so we don't chase them ever
//		killAlts(conflictingAlts, D.configset);
		D.prediction = conflictingAlts.getMinElement();
		if ( debug ) System.out.println("RESOLVED TO "+D.prediction+" for "+D);
		return D.prediction;
	}

	@NotNull
	public String getTokenName(int t) {
		if ( t==Token.EOF ) return "EOF";
		if ( parser!=null && parser.getTokenNames()!=null ) {
			String[] tokensNames = parser.getTokenNames();
			if ( t>=tokensNames.length ) {
				System.err.println(t+" ttype out of range: "+ Arrays.toString(tokensNames));
				System.err.println(((CommonTokenStream)parser.getInputStream()).getTokens());
			}
			else {
				return tokensNames[t]+"<"+t+">";
			}
		}
		return String.valueOf(t);
	}

	public String getLookaheadName(SymbolStream<? extends Symbol> input) {
		return getTokenName(input.LA(1));
	}

	public void dumpDeadEndConfigs(@NotNull NoViableAltException nvae) {
		System.err.println("dead end configs: ");
		for (ATNConfig c : nvae.deadEndConfigs) {
			String trans = "no edges";
			if ( c.state.getNumberOfTransitions()>0 ) {
				Transition t = c.state.transition(0);
				if ( t instanceof AtomTransition) {
					AtomTransition at = (AtomTransition)t;
					trans = "Atom "+getTokenName(at.label);
				}
				else if ( t instanceof SetTransition ) {
					SetTransition st = (SetTransition)t;
					boolean not = st instanceof NotSetTransition;
					trans = (not?"~":"")+"Set "+st.set.toString();
				}
			}
			System.err.println(c.toString(parser, true)+":"+trans);
		}
	}

	@NotNull
<<<<<<< HEAD
	public NoViableAltException noViableAlt(@NotNull SymbolStream<Symbol> input,
=======
	public NoViableAltException noViableAlt(@NotNull SymbolStream<? extends Symbol> input,
>>>>>>> 533c0efe
											@NotNull ParserRuleContext<Symbol> outerContext,
											@NotNull ATNConfigSet configs,
											int startIndex)
	{
		return new NoViableAltException((Recognizer<Symbol, ?>)parser, input,
											input.get(startIndex),
											input.LT(1),
											configs, outerContext);
	}

	public int getUniqueAlt(@NotNull Collection<ATNConfig> configs) {
		int alt = ATN.INVALID_ALT_NUMBER;
		for (ATNConfig c : configs) {
			if ( alt == ATN.INVALID_ALT_NUMBER ) {
				alt = c.alt; // found first alt
			}
			else if ( c.alt!=alt ) {
				return ATN.INVALID_ALT_NUMBER;
			}
		}
		return alt;
	}

	public boolean configWithAltAtStopState(@NotNull Collection<ATNConfig> configs, int alt) {
		for (ATNConfig c : configs) {
			if ( c.alt == alt ) {
				if ( c.state.getClass() == RuleStopState.class ) {
					return true;
				}
			}
		}
		return false;
	}

	@NotNull
	protected DFAState addDFAEdge(@NotNull DFA dfa,
								  @NotNull ATNConfigSet p,
								  int t,
								  List<Integer> contextTransitions,
								  @NotNull ATNConfigSet q,
								  PredictionContextCache contextCache)
	{
		assert dfa.isContextSensitive() || contextTransitions == null || contextTransitions.isEmpty();

		DFAState from = addDFAState(dfa, p);
		DFAState to = addDFAState(dfa, q);

		if (contextTransitions != null) {
			for (int context : contextTransitions) {
				if (!from.isCtxSensitive) {
					from.setContextSensitive(atn);
				}

				from.contextSymbols.add(t);
				DFAState next = from.getContextTarget(context);
				if (next != null) {
					from = next;
					continue;
				}

				next = addDFAContextState(dfa, from.configset, context, contextCache);
				from.setContextTarget(context, next);
				from = next;
			}
		}

        if ( debug ) System.out.println("EDGE "+from+" -> "+to+" upon "+getTokenName(t));
		addDFAEdge(from, t, to);
		if ( debug ) System.out.println("DFA=\n"+dfa.toString(parser!=null?parser.getTokenNames():null, parser!=null?parser.getRuleNames():null));
		return to;
	}

	protected void addDFAEdge(@Nullable DFAState p, int t, @Nullable DFAState q) {
		if ( p!=null ) {
			p.setTarget(t, q);
		}
	}

	/** See comment on LexerInterpreter.addDFAState. */
	@NotNull
	protected DFAState addDFAContextState(@NotNull DFA dfa, @NotNull ATNConfigSet configs, int invokingContext, PredictionContextCache contextCache) {
		if (invokingContext != PredictionContext.EMPTY_STATE_KEY) {
			ATNConfigSet contextConfigs = new ATNConfigSet(false);
			for (ATNConfig config : configs) {
				contextConfigs.add(config.appendContext(invokingContext, contextCache));
			}

			return addDFAState(dfa, contextConfigs);
		}
		else {
			return addDFAState(dfa, configs);
		}
	}

	/** See comment on LexerInterpreter.addDFAState. */
	@NotNull
	protected DFAState addDFAState(@NotNull DFA dfa, @NotNull ATNConfigSet configs) {
		DFAState proposed = new DFAState(configs, -1, atn.maxTokenType);
		DFAState existing = dfa.states.get(proposed);
		if ( existing!=null ) return existing;

		DFAState newState = proposed;

		newState.stateNumber = dfa.states.size();
		configs.optimizeConfigs(this);
		newState.configset = configs.clone(true);
		dfa.states.put(newState, newState);
        if ( debug ) System.out.println("adding new DFA state: "+newState);
		return newState;
	}

//	public void reportConflict(int startIndex, int stopIndex,
//							   @NotNull IntervalSet alts,
//							   @NotNull ATNConfigSet configs)
//	{
//		if ( debug || retry_debug ) {
//			System.out.println("reportConflict "+alts+":"+configs+
//							   ", input="+parser.getInputString(startIndex, stopIndex));
//		}
//		if ( parser!=null ) parser.getErrorHandler().reportConflict(parser, startIndex, stopIndex, alts, configs);
//	}

	public void reportAttemptingFullContext(DFA dfa, SimulatorState<Symbol> initialState, int startIndex, int stopIndex) {
        if ( debug || retry_debug ) {
            System.out.println("reportAttemptingFullContext decision="+dfa.decision+":"+initialState.s0.configset+
                               ", input="+parser.getInputString(startIndex, stopIndex));
        }
        if ( parser!=null ) parser.getErrorHandler().reportAttemptingFullContext(parser, dfa, startIndex, stopIndex, initialState);
    }

	public void reportContextSensitivity(DFA dfa, SimulatorState<Symbol> acceptState, int startIndex, int stopIndex) {
        if ( debug || retry_debug ) {
            System.out.println("reportContextSensitivity decision="+dfa.decision+":"+acceptState.s0.configset+
                               ", input="+parser.getInputString(startIndex, stopIndex));
        }
        if ( parser!=null ) parser.getErrorHandler().reportContextSensitivity(parser, dfa, startIndex, stopIndex, acceptState);
    }

    /** If context sensitive parsing, we know it's ambiguity not conflict */
    public void reportAmbiguity(@NotNull DFA dfa, DFAState D, int startIndex, int stopIndex,
								@NotNull IntervalSet ambigAlts,
								@NotNull ATNConfigSet configs)
	{
		if ( debug || retry_debug ) {
//			ParserATNPathFinder finder = new ParserATNPathFinder(parser, atn);
//			int i = 1;
//			for (Transition t : dfa.atnStartState.transitions) {
//				System.out.println("ALT "+i+"=");
//				System.out.println(startIndex+".."+stopIndex+", len(input)="+parser.getInputStream().size());
//				TraceTree path = finder.trace(t.target, parser.getContext(), (TokenStream)parser.getInputStream(),
//											  startIndex, stopIndex);
//				if ( path!=null ) {
//					System.out.println("path = "+path.toStringTree());
//					for (TraceTree leaf : path.leaves) {
//						List<ATNState> states = path.getPathToNode(leaf);
//						System.out.println("states="+states);
//					}
//				}
//				i++;
//			}
			System.out.println("reportAmbiguity "+
							   ambigAlts+":"+configs+
                               ", input="+parser.getInputString(startIndex, stopIndex));
        }
        if ( parser!=null ) parser.getErrorHandler().reportAmbiguity(parser, dfa, startIndex, stopIndex,
                                                                     ambigAlts, configs);
    }

    public void reportInsufficientPredicates(@NotNull DFA dfa, int startIndex, int stopIndex,
											 @NotNull IntervalSet ambigAlts,
											 DecisionState decState,
											 @NotNull SemanticContext[] altToPred,
											 @NotNull ATNConfigSet configs,
											 boolean fullContextParse)
    {
        if ( debug || retry_debug ) {
            System.out.println("reportInsufficientPredicates "+
                               ambigAlts+", decState="+decState+": "+Arrays.toString(altToPred)+
                               parser.getInputString(startIndex, stopIndex));
        }
        if ( parser!=null ) {
            parser.getErrorHandler().reportInsufficientPredicates(parser, dfa, startIndex, stopIndex, ambigAlts,
																  decState, altToPred, configs, fullContextParse);
        }
    }

}<|MERGE_RESOLUTION|>--- conflicted
+++ resolved
@@ -36,11 +36,7 @@
 import org.antlr.v4.runtime.misc.MultiMap;
 import org.antlr.v4.runtime.misc.NotNull;
 import org.antlr.v4.runtime.misc.Nullable;
-<<<<<<< HEAD
 import org.antlr.v4.runtime.misc.Utils;
-import org.stringtemplate.v4.misc.MultiMap;
-=======
->>>>>>> 533c0efe
 
 import java.util.*;
 
@@ -284,21 +280,16 @@
 	public void reset() {
 	}
 
-<<<<<<< HEAD
-	public int adaptivePredict(@NotNull SymbolStream<Symbol> input, int decision,
+	public int adaptivePredict(@NotNull SymbolStream<? extends Symbol> input, int decision,
 							   @Nullable ParserRuleContext<Symbol> outerContext)
 	{
 		return adaptivePredict(input, decision, outerContext, false);
 	}
 
-	public int adaptivePredict(@NotNull SymbolStream<Symbol> input,
+	public int adaptivePredict(@NotNull SymbolStream<? extends Symbol> input,
 							   int decision,
 							   @Nullable ParserRuleContext<Symbol> outerContext,
 							   boolean useContext)
-=======
-	public int adaptivePredict(@NotNull SymbolStream<? extends Symbol> input, int decision,
-							   @Nullable ParserRuleContext<Symbol> outerContext)
->>>>>>> 533c0efe
 	{
 		predict_calls++;
 		DFA dfa = decisionToDFA[decision];
@@ -354,9 +345,8 @@
 		}
 	}
 
-<<<<<<< HEAD
 	public SimulatorState<Symbol> getStartState(@NotNull DFA dfa,
-										@NotNull SymbolStream<Symbol> input,
+										@NotNull SymbolStream<? extends Symbol> input,
 										@NotNull ParserRuleContext<Symbol> outerContext,
 										boolean useContext) {
 
@@ -383,26 +373,14 @@
 		return new SimulatorState<Symbol>(outerContext, s0, useContext, (ParserRuleContext<Symbol>)remainingContext);
 	}
 
-	public int predictATN(@NotNull DFA dfa, @NotNull SymbolStream<Symbol> input,
+	public int predictATN(@NotNull DFA dfa, @NotNull SymbolStream<? extends Symbol> input,
 						  @Nullable ParserRuleContext<Symbol> outerContext,
 						  boolean useContext)
-=======
-	public int predictATN(@NotNull DFA dfa, @NotNull SymbolStream<? extends Symbol> input,
-						  @Nullable ParserRuleContext<Symbol> outerContext)
->>>>>>> 533c0efe
 	{
 		if ( outerContext==null ) outerContext = ParserRuleContext.emptyContext();
 		if ( debug ) System.out.println("ATN decision "+dfa.decision+
 										" exec LA(1)=="+ getLookaheadName(input) +
 										", outerContext="+outerContext.toString(parser));
-<<<<<<< HEAD
-=======
-		DecisionState decState = atn.getDecisionState(dfa.decision);
-		boolean greedy = decState.isGreedy;
-		boolean loopsSimulateTailRecursion = false;
-		ATNConfigSet s0_closure = computeStartState(dfa.atnStartState, ParserRuleContext.emptyContext(), greedy, loopsSimulateTailRecursion);
-		dfa.s0 = addDFAState(dfa, s0_closure);
->>>>>>> 533c0efe
 
 		int alt = 0;
 		int m = input.mark();
@@ -423,19 +401,11 @@
 		return alt;
 	}
 
-<<<<<<< HEAD
 	public int execDFA(@NotNull DFA dfa,
-					   @NotNull SymbolStream<Symbol> input, int startIndex,
+					   @NotNull SymbolStream<? extends Symbol> input, int startIndex,
 					   @NotNull SimulatorState<Symbol> state)
     {
 		ParserRuleContext<Symbol> outerContext = state.outerContext;
-=======
-	public int execDFA(@NotNull DFA dfa, @NotNull DFAState s0,
-					   @NotNull SymbolStream<? extends Symbol> input, int startIndex,
-                       @Nullable ParserRuleContext<Symbol> outerContext)
-    {
-		if ( outerContext==null ) outerContext = ParserRuleContext.emptyContext();
->>>>>>> 533c0efe
 		if ( dfa_debug ) System.out.println("DFA decision "+dfa.decision+
 											" exec LA(1)=="+ getLookaheadName(input) +
 											", outerContext="+outerContext.toString(parser));
@@ -620,15 +590,9 @@
 	 TODO: greedy + those
 
 	 */
-<<<<<<< HEAD
 	public int execATN(@NotNull DFA dfa,
-					   @NotNull SymbolStream<Symbol> input, int startIndex,
+					   @NotNull SymbolStream<? extends Symbol> input, int startIndex,
 					   @NotNull SimulatorState<Symbol> initialState)
-=======
-	public int execATN(@NotNull DFA dfa, @NotNull DFAState s0,
-					   @NotNull SymbolStream<? extends Symbol> input, int startIndex,
-					   ParserRuleContext<Symbol> outerContext)
->>>>>>> 533c0efe
 	{
 		if ( debug ) System.out.println("execATN decision "+dfa.decision+" exec LA(1)=="+ getLookaheadName(input));
 		ATN_failover++;
@@ -681,15 +645,9 @@
 
 						int k = input.index() - startIndex + 1; // how much input we used
 //						System.out.println("used k="+k);
-<<<<<<< HEAD
 						if ( k == 1 || // SLL(1) == LL(1)
 							 !userWantsCtxSensitive ||
 							 !D.configset.getDipsIntoOuterContext() )
-=======
-						if ( outerContext.isEmpty() || // in grammar start rule
-							 !D.configset.dipsIntoOuterContext ||
-							 k == 1 ) // SLL(1) == LL(1)
->>>>>>> 533c0efe
 						{
 							if ( !D.configset.hasSemanticContext() ) {
 								reportAmbiguity(dfa, D, startIndex, input.index(), D.configset.getConflictingAlts(), D.configset);
@@ -792,7 +750,6 @@
 		}
 	}
 
-<<<<<<< HEAD
 	protected SimulatorState<Symbol> computeReachSet(DFA dfa, SimulatorState<Symbol> previous, int t, boolean greedy, PredictionContextCache contextCache) {
 		final boolean useContext = previous.useContext;
 		RuleContext<Symbol> remainingGlobalContext = previous.remainingOuterContext;
@@ -816,29 +773,6 @@
 						reachIntermediate.add(new ATNConfig(c, target));
 					}
 				}
-=======
-	// comes back with reach.uniqueAlt set to a valid alt
-	public ATNConfigSet execATNWithFullContext(DFA dfa,
-											   DFAState D, // how far we got before failing over
-											   @NotNull ATNConfigSet s0,
-											   @NotNull SymbolStream<? extends Symbol> input, int startIndex,
-											   ParserRuleContext<Symbol> outerContext,
-											   int nalts,
-											   boolean greedy)
-	{
-		retry_with_context++;
-		reportAttemptingFullContext(dfa, s0, startIndex, input.index());
-
-		if ( debug ) System.out.println("execATNWithFullContext "+s0+", greedy="+greedy);
-		ATNConfigSet reach = null;
-		ATNConfigSet previous = s0;
-		input.seek(startIndex);
-		int t = input.LA(1);
-		while (true) { // while more work
-			reach = computeReachSet(previous, t, greedy, true);
-			if ( reach==null ) {
-				throw noViableAlt(input, outerContext, previous, startIndex);
->>>>>>> 533c0efe
 			}
 
 			final boolean collectPredicates = false;
@@ -924,7 +858,6 @@
 			}
 		}
 
-<<<<<<< HEAD
 		if (s0 != null && !s0.isCtxSensitive) {
 			return new SimulatorState<Symbol>(globalContext, s0, useContext, (ParserRuleContext<Symbol>)remainingGlobalContext);
 		}
@@ -980,21 +913,6 @@
 			}
 
 			previousContext = nextContextElement;
-=======
-	@NotNull
-	public ATNConfigSet computeStartState(@NotNull ATNState p,
-										  @Nullable RuleContext<?> ctx,
-										  boolean greedy, boolean loopsSimulateTailRecursion)
-	{
-		RuleContext<?> initialContext = ctx; // always at least the implicit call to start rule
-		ATNConfigSet configs = new ATNConfigSet();
-
-		for (int i=0; i<p.getNumberOfTransitions(); i++) {
-			ATNState target = p.transition(i).target;
-			ATNConfig c = new ATNConfig(target, i+1, initialContext);
-			Set<ATNConfig> closureBusy = new HashSet<ATNConfig>();
-			closure(c, configs, closureBusy, true, greedy, loopsSimulateTailRecursion);
->>>>>>> 533c0efe
 		}
 
 		return new SimulatorState<Symbol>(globalContext, s0, useContext, (ParserRuleContext<Symbol>)remainingGlobalContext);
@@ -1028,11 +946,7 @@
 	/** collect and set D's semantic context */
 	public List<DFAState.PredPrediction> predicateDFAState(DFAState D,
 														   ATNConfigSet configs,
-<<<<<<< HEAD
 														   RuleContext<Symbol> outerContext,
-=======
-														   RuleContext<?> outerContext,
->>>>>>> 533c0efe
 														   int nalts)
 	{
 		IntervalSet conflictingAlts = getConflictingAltsFromConfigSet(configs);
@@ -1131,14 +1045,9 @@
 	 * @param checkUniqueMatch If true, {@link ATN#INVALID_ALT_NUMBER} will be returned
 	 *      if the match in not unique.
 	 */
-<<<<<<< HEAD
 	public int evalSemanticContext(@NotNull List<DFAState.PredPrediction> predPredictions,
 								   ParserRuleContext<Symbol> outerContext,
 								   boolean checkUniqueMatch)
-=======
-	public int evalSemanticContext(List<DFAState.PredPrediction> predPredictions,
-								   ParserRuleContext<Symbol> outerContext)
->>>>>>> 533c0efe
 	{
 		int predictedAlt = ATN.INVALID_ALT_NUMBER;
 //		List<DFAState.PredPrediction> predPredictions = D.predicates;
@@ -1250,7 +1159,6 @@
 			}
 			// We hit rule end. If we have context info, use it
 			if ( config.context!=null && !config.context.isEmpty() ) {
-<<<<<<< HEAD
 				for (int i = 0; i < config.context.size(); i++) {
 					if (config.context.getInvokingState(i) == PredictionContext.EMPTY_STATE_KEY) {
 						hasEmpty = true;
@@ -1283,20 +1191,6 @@
 			else if (!hasMoreContexts) {
 				configs.add(config, contextCache);
 				return stepIntoGlobal;
-=======
-				RuleContext<?> newContext = config.context.parent; // "pop" invoking state
-				ATNState invokingState = atn.states.get(config.context.invokingState);
-				RuleTransition rt = (RuleTransition)invokingState.transition(0);
-				ATNState retState = rt.followState;
-				ATNConfig c = new ATNConfig(retState, config.alt, newContext, config.semanticContext);
-				// While we have context to pop back from, we may have
-				// gotten that context AFTER having falling off a rule.
-				// Make sure we track that we are now out of context.
-				c.reachesIntoOuterContext = config.reachesIntoOuterContext;
-				assert depth > Integer.MIN_VALUE;
-				closure(c, configs, closureBusy, collectPredicates, greedy, loopsSimulateTailRecursion, depth - 1);
-				return;
->>>>>>> 533c0efe
 			}
 			else {
 				// else if we have no context info, just chase follow links (if greedy)
@@ -1304,26 +1198,6 @@
 												getRuleName(config.state.ruleIndex));
 			}
 		}
-<<<<<<< HEAD
-=======
-		else if ( loopsSimulateTailRecursion ) {
-			if ( config.state.getClass()==StarLoopbackState.class ||
-			config.state.getClass()==PlusLoopbackState.class )
-			{
-				config.context = RuleContext.getChildContext(config.context, config.state.stateNumber);
-				// alter config; it's ok, since all calls to closure pass in a fresh config for us to chase
-				if ( debug ) System.out.println("Loop back; push "+config.state.stateNumber+", stack="+config.context);
-			}
-			else if ( config.state.getClass()==LoopEndState.class ) {
-				if ( debug ) System.out.println("Loop end; pop, stack="+config.context);
-				RuleContext<?> p = config.context;
-				LoopEndState end = (LoopEndState) config.state;
-				while ( !p.isEmpty() && p.invokingState == end.loopBackStateNumber ) {
-					p = config.context = config.context.parent; // "pop"
-				}
-			}
-		}
->>>>>>> 533c0efe
 
 		ATNState p = config.state;
 		// optimization
@@ -1469,7 +1343,6 @@
 							   ", ctx="+config.context);
 		}
 		ATNState p = config.state;
-<<<<<<< HEAD
 		PredictionContext newContext;
 		if (contextCache != null) {
 			newContext = contextCache.getChild(config.context, p.stateNumber);
@@ -1478,10 +1351,6 @@
 			newContext = config.context.getChild(p.stateNumber);
 		}
 
-=======
-		RuleContext<?> newContext =
-			RuleContext.getChildContext(config.context, p.stateNumber);
->>>>>>> 533c0efe
 		return new ATNConfig(config, t.target, newContext);
 	}
 
@@ -1704,16 +1573,12 @@
 	}
 
 	@NotNull
-<<<<<<< HEAD
-	public NoViableAltException noViableAlt(@NotNull SymbolStream<Symbol> input,
-=======
 	public NoViableAltException noViableAlt(@NotNull SymbolStream<? extends Symbol> input,
->>>>>>> 533c0efe
 											@NotNull ParserRuleContext<Symbol> outerContext,
 											@NotNull ATNConfigSet configs,
 											int startIndex)
 	{
-		return new NoViableAltException((Recognizer<Symbol, ?>)parser, input,
+		return new NoViableAltException(parser, input,
 											input.get(startIndex),
 											input.LT(1),
 											configs, outerContext);
