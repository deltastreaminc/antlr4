--- conflicted
+++ resolved
@@ -341,7 +341,6 @@
 	 */
 	public boolean reportAmbiguities = false;
 
-<<<<<<< HEAD
 	/** By default we do full context-sensitive LL(*) parsing not
 	 *  Strong LL(*) parsing. If we fail with Strong LL(*) we
 	 *  try full LL(*). That means we rewind and use context information
@@ -349,13 +348,8 @@
 	 *  holds the decision were evaluating.
 	 */
 	protected boolean userWantsCtxSensitive = true;
-=======
-	// LAME globals to avoid parameters!!!!! I need these down deep in predTransition
-	protected TokenStream _input;
-	protected int _startIndex;
-	protected ParserRuleContext _outerContext;
-	protected DFA _dfa;
->>>>>>> 77a7bda1
+
+	private DFA dfa;
 
 	/** Testing only! */
 	public ParserATNSimulator(@NotNull ATN atn) {
@@ -404,20 +398,14 @@
 			}
 		}
 
-<<<<<<< HEAD
+		this.dfa = dfa;
+
 		if (force_global_context) {
 			useContext = true;
 		}
 		else if (!always_try_local_context) {
 			useContext |= dfa.isContextSensitive();
 		}
-=======
-		_input = input;
-		_startIndex = input.index();
-		_outerContext = outerContext;
-		DFA dfa = decisionToDFA[decision];
-		_dfa = dfa;
->>>>>>> 77a7bda1
 
 		userWantsCtxSensitive = useContext || (predictionMode != PredictionMode.SLL && outerContext != null && !atn.decisionToState.get(decision).sll);
 		if (outerContext == null) {
@@ -446,6 +434,7 @@
 			return alt;
 		}
 		finally {
+			this.dfa = null;
 			input.seek(index);
 			input.release(m);
 		}
@@ -676,7 +665,6 @@
 				return alts.nextSetBit(0);
 			}
 		}
-<<<<<<< HEAD
 
 		if ( dfa_debug ) System.out.println("DFA decision "+dfa.decision+
 											" predicts "+s.getPrediction());
@@ -719,13 +707,6 @@
 		// More picky when we need exact conflicts
 		if (useContext && predictionMode == PredictionMode.LL_EXACT_AMBIG_DETECTION) {
 			return state.configs.isExactConflict();
-=======
-		finally {
-			mergeCache = null; // wack cache after each prediction
-			_dfa = null;
-			input.seek(index);
-			input.release(m);
->>>>>>> 77a7bda1
 		}
 
 		return true;
@@ -1357,6 +1338,14 @@
 				configs.setOutermostConfigSet(true);
 			}
 
+			if (!useContext || enable_global_context_dfa) {
+				if (!dfa.isPrecedenceDfa() && dfa.atnStartState instanceof StarLoopEntryState) {
+					if (((StarLoopEntryState)dfa.atnStartState).precedenceRuleDecision) {
+						dfa.setPrecedenceDfa(true);
+					}
+				}
+			}
+
 			final boolean collectPredicates = true;
 			closure(reachIntermediate, configs, collectPredicates, hasMoreContext, contextCache, false);
 			boolean stepIntoGlobal = configs.getDipsIntoOuterContext();
@@ -1367,12 +1356,6 @@
 				break;
 			}
 			else if (s0 == null) {
-				if (!dfa.isPrecedenceDfa() && dfa.atnStartState instanceof StarLoopEntryState) {
-					if (((StarLoopEntryState)dfa.atnStartState).precedenceRuleDecision) {
-						dfa.setPrecedenceDfa(true);
-					}
-				}
-
 				if (!dfa.isPrecedenceDfa()) {
 					AtomicReference<DFAState> reference = useContext ? dfa.s0full : dfa.s0;
 					next = addDFAState(dfa, configs, contextCache);
@@ -1430,113 +1413,6 @@
 		return new SimulatorState(globalContext, s0, useContext, remainingGlobalContext);
 	}
 
-	/* parrt internal source braindump that doesn't mess up
-	 * external API spec.
-
-		applyPrecedenceFilter is an optimization to avoid highly
-		nonlinear prediction of expressions and other left recursive
-		rules. The precedence predicates such as {3>=prec}? Are highly
-		context-sensitive in that they can only be properly evaluated
-		in the context of the proper prec argument. Without pruning,
-		these predicates are normal predicates evaluated when we reach
-		conflict state (or unique prediction). As we cannot evaluate
-		these predicates out of context, the resulting conflict leads
-		to full LL evaluation and nonlinear prediction which shows up
-		very clearly with fairly large expressions.
-
-		Example grammar:
-
-		e : e '*' e
-		  | e '+' e
-		  | INT
-		  ;
-
-		We convert that to the following:
-
-		e[int prec]
-			:   INT
-				( {3>=prec}? '*' e[4]
-				| {2>=prec}? '+' e[3]
-				)*
-			;
-
-		The (..)* loop has a decision for the inner block as well as
-		an enter or exit decision, which is what concerns us here. At
-		the 1st + of input 1+2+3, the loop entry sees both predicates
-		and the loop exit also sees both predicates by falling off the
-		edge of e.  This is because we have no stack information with
-		SLL and find the follow of e, which will hit the return states
-		inside the loop after e[4] and e[3], which brings it back to
-		the enter or exit decision. In this case, we know that we
-		cannot evaluate those predicates because we have fallen off
-		the edge of the stack and will in general not know which prec
-		parameter is the right one to use in the predicate.
-
-		Because we have special information, that these are precedence
-		predicates, we can resolve them without failing over to full
-		LL despite their context sensitive nature. We make an
-		assumption that prec[-1] <= prec[0], meaning that the current
-		precedence level is greater than or equal to the precedence
-		level of recursive invocations above us in the stack. For
-		example, if predicate {3>=prec}? is true of the current prec,
-		then one option is to enter the loop to match it now. The
-		other option is to exit the loop and the left recursive rule
-		to match the current operator in rule invocation further up
-		the stack. But, we know that all of those prec are lower or
-		the same value and so we can decide to enter the loop instead
-		of matching it later. That means we can strip out the other
-		configuration for the exit branch.
-
-		So imagine we have (14,1,$,{2>=prec}?) and then
-		(14,2,$-dipsIntoOuterContext,{2>=prec}?). The optimization
-		allows us to collapse these two configurations. We know that
-		if {2>=prec}? is true for the current prec parameter, it will
-		also be true for any prec from an invoking e call, indicated
-		by dipsIntoOuterContext. As the predicates are both true, we
-		have the option to evaluate them early in the decision start
-		state. We do this by stripping both predicates and choosing to
-		enter the loop as it is consistent with the notion of operator
-		precedence. It's also how the full LL conflict resolution
-		would work.
-
-		The solution requires a different DFA start state for each
-		precedence level.
-
-		The basic filter mechanism is to remove configurations of the
-		form (p, 2, pi) if (p, 1, pi) exists for the same p and pi. In
-		other words, for the same ATN state and predicate context,
-		remove any configuration associated with an exit branch if
-		there is a configuration associated with the enter branch.
-
-		It's also the case that the filter evaluates precedence
-		predicates and resolves conflicts according to precedence
-		levels. For example, for input 1+2+3 at the first +, we see
-		prediction filtering
-
-		[(11,1,[$],{3>=prec}?), (14,1,[$],{2>=prec}?), (5,2,[$],up=1),
-		 (11,2,[$],up=1), (14,2,[$],up=1)],hasSemanticContext=true,dipsIntoOuterContext
-
-		to
-
-		[(11,1,[$]), (14,1,[$]), (5,2,[$],up=1)],dipsIntoOuterContext
-
-		This filters because {3>=prec}? evals to true and collapses
-		(11,1,[$],{3>=prec}?) and (11,2,[$],up=1) since early conflict
-		resolution based upon rules of operator precedence fits with
-		our usual match first alt upon conflict.
-
-		We noticed a problem where a recursive call resets precedence
-		to 0. Sam's fix: each config has flag indicating if it has
-		returned from an expr[0] call. then just don't filter any
-		config with that flag set. flag is carried along in
-		closure(). so to avoid adding field, set bit just under sign
-		bit of dipsIntoOuterContext (SUPPRESS_PRECEDENCE_FILTER).
-		With the change you filter "unless (p, 2, pi) was reached
-		after leaving the rule stop state of the LR rule containing
-		state p, corresponding to a rule invocation with precedence
-		level 0"
-	 */
-	
 	/**
 	 * This method transforms the start state computed by
 	 * {@link #computeStartState} to the special start state used by a
@@ -1628,27 +1504,16 @@
 				continue;
 			}
 
-<<<<<<< HEAD
-			/* In the future, this elimination step could be updated to also
-			 * filter the prediction context for alternatives predicting alt>1
-			 * (basically a graph subtraction algorithm).
-			 */
-			PredictionContext context = statesFromAlt1.get(config.getState().stateNumber);
-			if (context != null && context.equals(config.getContext())) {
-				// eliminated
-				continue;
-=======
 			if (!config.isPrecedenceFilterSuppressed()) {
 				/* In the future, this elimination step could be updated to also
 				 * filter the prediction context for alternatives predicting alt>1
 				 * (basically a graph subtraction algorithm).
 				 */
-				PredictionContext context = statesFromAlt1.get(config.state.stateNumber);
-				if (context != null && context.equals(config.context)) {
+				PredictionContext context = statesFromAlt1.get(config.getState().stateNumber);
+				if (context != null && context.equals(config.getContext())) {
 					// eliminated
 					continue;
 				}
->>>>>>> 77a7bda1
 			}
 
 			configSet.add(config, contextCache);
@@ -1757,119 +1622,6 @@
 		return pairs.toArray(new DFAState.PredPrediction[pairs.size()]);
 	}
 
-<<<<<<< HEAD
-=======
-	/**
-	 * This method is used to improve the localization of error messages by
-	 * choosing an alternative rather than throwing a
-	 * {@link NoViableAltException} in particular prediction scenarios where the
-	 * {@link #ERROR} state was reached during ATN simulation.
-	 *
-	 * <p>
-	 * The default implementation of this method uses the following
-	 * algorithm to identify an ATN configuration which successfully parsed the
-	 * decision entry rule. Choosing such an alternative ensures that the
-	 * {@link ParserRuleContext} returned by the calling rule will be complete
-	 * and valid, and the syntax error will be reported later at a more
-	 * localized location.</p>
-	 *
-	 * <ul>
-	 * <li>If a syntactically valid path or paths reach the end of the decision rule and
-	 * they are semantically valid if predicated, return the min associated alt.</li>
-	 * <li>Else, if a semantically invalid but syntactically valid path exist
-	 * or paths exist, return the minimum associated alt.
-	 * </li>
-	 * <li>Otherwise, return {@link ATN#INVALID_ALT_NUMBER}.</li>
-	 * </ul>
-	 *
-	 * <p>
-	 * In some scenarios, the algorithm described above could predict an
-	 * alternative which will result in a {@link FailedPredicateException} in
-	 * the parser. Specifically, this could occur if the <em>only</em> configuration
-	 * capable of successfully parsing to the end of the decision rule is
-	 * blocked by a semantic predicate. By choosing this alternative within
-	 * {@link #adaptivePredict} instead of throwing a
-	 * {@link NoViableAltException}, the resulting
-	 * {@link FailedPredicateException} in the parser will identify the specific
-	 * predicate which is preventing the parser from successfully parsing the
-	 * decision rule, which helps developers identify and correct logic errors
-	 * in semantic predicates.
-	 * </p>
-	 *
-	 * @param configs The ATN configurations which were valid immediately before
-	 * the {@link #ERROR} state was reached
-	 * @param outerContext The is the \gamma_0 initial parser context from the paper
-	 * or the parser stack at the instant before prediction commences.
-	 *
-	 * @return The value to return from {@link #adaptivePredict}, or
-	 * {@link ATN#INVALID_ALT_NUMBER} if a suitable alternative was not
-	 * identified and {@link #adaptivePredict} should report an error instead.
-	 */
-	protected int getSynValidOrSemInvalidAltThatFinishedDecisionEntryRule(ATNConfigSet configs,
-																		  ParserRuleContext outerContext)
-	{
-		Pair<ATNConfigSet,ATNConfigSet> sets =
-			splitAccordingToSemanticValidity(configs, outerContext);
-		ATNConfigSet semValidConfigs = sets.a;
-		ATNConfigSet semInvalidConfigs = sets.b;
-		int alt = getAltThatFinishedDecisionEntryRule(semValidConfigs);
-		if ( alt!=ATN.INVALID_ALT_NUMBER ) { // semantically/syntactically viable path exists
-			return alt;
-		}
-		// Is there a syntactically valid path with a failed pred?
-		if ( semInvalidConfigs.size()>0 ) {
-			alt = getAltThatFinishedDecisionEntryRule(semInvalidConfigs);
-			if ( alt!=ATN.INVALID_ALT_NUMBER ) { // syntactically viable path exists
-				return alt;
-			}
-		}
-		return ATN.INVALID_ALT_NUMBER;
-	}
-
-	protected int getAltThatFinishedDecisionEntryRule(ATNConfigSet configs) {
-		IntervalSet alts = new IntervalSet();
-		for (ATNConfig c : configs) {
-			if ( c.getOuterContextDepth()>0 || (c.state instanceof RuleStopState && c.context.hasEmptyPath()) ) {
-				alts.add(c.alt);
-			}
-		}
-		if ( alts.size()==0 ) return ATN.INVALID_ALT_NUMBER;
-		return alts.getMinElement();
-	}
-
-	/** Walk the list of configurations and split them according to
-	 *  those that have preds evaluating to true/false.  If no pred, assume
-	 *  true pred and include in succeeded set.  Returns Pair of sets.
-	 *
-	 *  Create a new set so as not to alter the incoming parameter.
-	 *
-	 *  Assumption: the input stream has been restored to the starting point
-	 *  prediction, which is where predicates need to evaluate.
- 	 */
-	protected Pair<ATNConfigSet,ATNConfigSet> splitAccordingToSemanticValidity(
-		ATNConfigSet configs,
-		ParserRuleContext outerContext)
-	{
-		ATNConfigSet succeeded = new ATNConfigSet(configs.fullCtx);
-		ATNConfigSet failed = new ATNConfigSet(configs.fullCtx);
-		for (ATNConfig c : configs) {
-			if ( c.semanticContext!=SemanticContext.NONE ) {
-				boolean predicateEvaluationResult = evalSemanticContext(c.semanticContext, outerContext, c.alt, configs.fullCtx);
-				if ( predicateEvaluationResult ) {
-					succeeded.add(c);
-				}
-				else {
-					failed.add(c);
-				}
-			}
-			else {
-				succeeded.add(c);
-			}
-		}
-		return new Pair<ATNConfigSet, ATNConfigSet>(succeeded,failed);
-	}
-
->>>>>>> 77a7bda1
 	/** Look through a list of predicate/alt pairs, returning alts for the
 	 *  pairs that win. A {@code null} predicate indicates an alt containing an
 	 *  unpredicated config which behaves as "always true."
@@ -1991,15 +1743,8 @@
 					// While we have context to pop back from, we may have
 					// gotten that context AFTER having fallen off a rule.
 					// Make sure we track that we are now out of context.
-<<<<<<< HEAD
 					c.setOuterContextDepth(config.getOuterContextDepth());
-=======
-					//
-					// This assignment also propagates the
-					// isPrecedenceFilterSuppressed() value to the new
-					// configuration.
-					c.reachesIntoOuterContext = config.reachesIntoOuterContext;
->>>>>>> 77a7bda1
+					c.setPrecedenceFilterSuppressed(config.isPrecedenceFilterSuppressed());
 					assert depth > Integer.MIN_VALUE;
 					closure(c, configs, intermediate, closureBusy, collectPredicates, hasMoreContexts, contextCache, depth - 1, treatEofAsEpsilon);
 				}
@@ -2070,20 +1815,15 @@
 						continue;
 					}
 
-<<<<<<< HEAD
-					c.setOuterContextDepth(c.getOuterContextDepth() + 1);
-
-=======
-					if (_dfa != null && _dfa.isPrecedenceDfa()) {
+					if (dfa != null && dfa.isPrecedenceDfa()) {
 						int outermostPrecedenceReturn = ((EpsilonTransition)t).outermostPrecedenceReturn();
-						if (outermostPrecedenceReturn == _dfa.atnStartState.ruleIndex) {
+						if (outermostPrecedenceReturn == dfa.atnStartState.ruleIndex) {
 							c.setPrecedenceFilterSuppressed(true);
 						}
 					}
 
-					c.reachesIntoOuterContext++;
-					configs.dipsIntoOuterContext = true; // TODO: can remove? only care when we add to set per middle of this method
->>>>>>> 77a7bda1
+					c.setOuterContextDepth(c.getOuterContextDepth() + 1);
+
 					assert newDepth > Integer.MIN_VALUE;
 					newDepth--;
 					if ( debug ) System.out.println("dips into outer ctx: "+c);
