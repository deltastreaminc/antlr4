/*
 [The "BSD license"]
  Copyright (c) 2011 Terence Parr
  All rights reserved.

  Redistribution and use in source and binary forms, with or without
  modification, are permitted provided that the following conditions
  are met:

  1. Redistributions of source code must retain the above copyright
     notice, this list of conditions and the following disclaimer.
  2. Redistributions in binary form must reproduce the above copyright
     notice, this list of conditions and the following disclaimer in the
     documentation and/or other materials provided with the distribution.
  3. The name of the author may not be used to endorse or promote products
     derived from this software without specific prior written permission.

  THIS SOFTWARE IS PROVIDED BY THE AUTHOR ``AS IS'' AND ANY EXPRESS OR
  IMPLIED WARRANTIES, INCLUDING, BUT NOT LIMITED TO, THE IMPLIED WARRANTIES
  OF MERCHANTABILITY AND FITNESS FOR A PARTICULAR PURPOSE ARE DISCLAIMED.
  IN NO EVENT SHALL THE AUTHOR BE LIABLE FOR ANY DIRECT, INDIRECT,
  INCIDENTAL, SPECIAL, EXEMPLARY, OR CONSEQUENTIAL DAMAGES (INCLUDING, BUT
  NOT LIMITED TO, PROCUREMENT OF SUBSTITUTE GOODS OR SERVICES; LOSS OF USE,
  DATA, OR PROFITS; OR BUSINESS INTERRUPTION) HOWEVER CAUSED AND ON ANY
  THEORY OF LIABILITY, WHETHER IN CONTRACT, STRICT LIABILITY, OR TORT
  (INCLUDING NEGLIGENCE OR OTHERWISE) ARISING IN ANY WAY OUT OF THE USE OF
  THIS SOFTWARE, EVEN IF ADVISED OF THE POSSIBILITY OF SUCH DAMAGE.
 */

package org.antlr.v4.runtime.atn;

import org.antlr.v4.runtime.*;
import org.antlr.v4.runtime.dfa.DFA;
import org.antlr.v4.runtime.dfa.DFAState;
import org.antlr.v4.runtime.misc.IntervalSet;
import org.antlr.v4.runtime.misc.NotNull;
import org.antlr.v4.runtime.misc.Nullable;
import org.antlr.v4.runtime.misc.Utils;
import org.stringtemplate.v4.misc.MultiMap;

import java.util.*;

/**
 The embodiment of the adaptive LL(*) parsing strategy.

 The basic complexity of the adaptive strategy makes it harder to
 understand. We begin with ATN simulation to build paths in a
 DFA. Subsequent prediction requests go through the DFA first. If
 they reach a state without an edge for the current symbol, the
 algorithm fails over to the ATN simulation to complete the DFA
 path for the current input (until it finds a conflict state or
 uniquely predicting state).

 All of that is done without using the outer context because we
 want to create a DFA that is not dependent upon the rule
 invocation stack when we do a prediction.  One DFA works in all
 contexts. We avoid using context not necessarily because it
 slower, although it can be, but because of the DFA caching
 problem.  The closure routine only considers the rule invocation
 stack created during prediction beginning in the entry rule.  For
 example, if prediction occurs without invoking another rule's
 ATN, there are no context stacks in the configurations. When this
 leads to a conflict, we don't know if it's an ambiguity or a
 weakness in the strong LL(*) parsing strategy (versus full
 LL(*)).

 So, we simply retry the ATN simulation again, this time
 using full outer context and filling a dummy DFA (to avoid
 polluting the context insensitive DFA). Configuration context
 stacks will be the full invocation stack from the start rule. If
 we get a conflict using full context, then we can definitively
 say we have a true ambiguity for that input sequence. If we don't
 get a conflict, it implies that the decision is sensitive to the
 outer context. (It is not context-sensitive in the sense of
 context sensitive grammars.) We create a special DFA accept state
 that maps rule context to a predicted alternative. That is the
 only modification needed to handle full LL(*) prediction. In
 general, full context prediction will use more lookahead than
 necessary, but it pays to share the same DFA. For a schedule
 proof that full context prediction uses that most the same amount
 of lookahead as a context insensitive prediction, see the comment
 on method retryWithContext().

 So, the strategy is complex because we bounce back and forth from
 the ATN to the DFA, simultaneously performing predictions and
 extending the DFA according to previously unseen input
 sequences. The retry with full context is a recursive call to the
 same function naturally because it does the same thing, just with
 a different initial context. The problem is, that we need to pass
 in a "full context mode" parameter so that it knows to report
 conflicts differently. It also knows not to do a retry, to avoid
 infinite recursion, if it is already using full context.

 Retry a simulation using full outer context.
	 *
	 *  One of the key assumptions here is that using full context
	 *  can use at most the same amount of input as a simulation
	 *  that is not useful context (i.e., it uses all possible contexts
	 *  that could invoke our entry rule. I believe that this is true
	 *  and the proof might go like this.
	 *
	 *  THEOREM:  The amount of input consumed during a full context
	 *  simulation is at most the amount of input consumed during a
	 *  non full context simulation.
	 *
	 *  PROOF: Let D be the DFA state at which non-context simulation
	 *  terminated. That means that D does not have a configuration for
	 *  which we can legally pursue more input. (It is legal to work only
	 *  on configurations for which there is no conflict with another
	 *  configuration.) Now we restrict ourselves to following ATN edges
	 *  associated with a single context. Choose any DFA state D' along
	 *  the path (same input) to D. That state has either the same number
	 *  of configurations or fewer. (If the number of configurations is
	 *  the same, then we have degenerated to the non-context case.) Now
	 *  imagine that we restrict to following edges associated with
	 *  another single context and that we reach DFA state D'' for the
	 *  same amount of input as D'. The non-context simulation merges D'
	 *  and D''. The union of the configuration sets either has the same
	 *  number of configurations as both D' and D'' or it has more. If it
	 *  has the same number, we are no worse off and the merge does not
	 *  force us to look for more input than we would otherwise have to
	 *  do. If the union has more configurations, it can introduce
	 *  conflicts but not new alternatives--we cannot conjure up alternatives
	 *  by computing closure on the DFA state.  Here are the cases for
	 *  D' union D'':
	 *
	 *  1. No increase in configurations, D' = D''
	 *  2. Add configuration that introduces a new alternative number.
	 *     This cannot happen because no new alternatives are introduced
	 *     while computing closure, even during start state computation.
	 *  3. D'' adds a configuration that does not conflict with any
	 *     configuration in D'.  Simulating without context would then have
	 *     forced us to use more lookahead than D' (full context) alone.
	 *  3. D'' adds a configuration that introduces a conflict with a
	 *     configuration in D'. There are 2 cases:
	 *     a. The conflict does not cause termination (D' union D''
	 *        is added to the work list). Again no context simulation requires
	 *        more input.
	 *     b. The conflict does cause termination, but this cannot happen.
	 *        By definition, we know that with ALL contexts merged we
	 *        don't terminate until D and D' uses less input than D. Therefore
	 *        no context simulation requires more input than full context
	 *        simulation.
	 *
	 *  We have covered all the cases and there is never a situation where
	 *  a single, full context simulation requires more input than a
	 *  no context simulation.

	 I spent a bunch of time thinking about this problem after finding
	 a case where context-sensitive ATN simulation looks beyond what they
	 no context simulation uses. the no context simulation for if then else
	 stops at the else whereas full context scans through to the end of the
	 statement to decide that the "else statement" clause is ambiguous. And
	 sometimes it is not ambiguous! Ok, I made an untrue assumption in my
	 proof which I won't bother going to. the important thing is what I'm
	 going to do about it. I thought I had a simple answer, but nope. It
	 turns out that the if then else case is perfect example of something
	 that has the following characteristics:

	 * no context conflicts at k=1
	 * full context at k=(1 + length of statement) can be both ambiguous and not
	   ambiguous depending on the input, though I think from different contexts.

	 But, the good news is that the k=1 case is a special case in that
	 SLL(1) and LL(1) have exactly the same power so we can conclude that
	 conflicts at k=1 are true ambiguities and we do not need to pursue
	 context-sensitive parsing. That covers a huge number of cases
	 including the if then else clause and the predicated precedence
	 parsing mechanism. whew! because that could be extremely expensive if
	 we had to do context.

	 Further, there is no point in doing full context if none of the
	 configurations dip into the outer context. This nicely handles cases
	 such as super constructor calls versus function calls. One grammar
	 might look like this:

	 ctorBody : '{' superCall? stat* '}' ;

	 Or, you might see something like

	 stat : superCall ';' | expression ';' | ... ;

	 In both cases I believe that no closure operations will dip into the
	 outer context. In the first case ctorBody in the worst case will stop
	 at the '}'. In the 2nd case it should stop at the ';'. Both cases
	 should stay within the entry rule and not dip into the outer context.

	 So, we now cover what I hope is the vast majority of the cases (in
	 particular the very important precedence parsing case). Anything that
	 needs k>1 and dips into the outer context requires a full context
	 retry. In this case, I'm going to start out with a brain-dead solution
	 which is to mark the DFA state as context-sensitive when I get a
	 conflict. Any further DFA simulation that reaches that state will
	 launch an ATN simulation to get the prediction, without updating the
	 DFA or storing any context information. Later, I can make this more
	 efficient, but at least in this case I can guarantee that it will
	 always do the right thing. We are not making any assumptions about
	 lookahead depth.

	 Ok, writing this up so I can put in a comment.

	 Upon conflict in the no context simulation:

	 * if k=1, report ambiguity and resolve to the minimum conflicting alternative

	 * if k=1 and predicates, no report and include the predicate to
	   predicted alternative map in the DFA state

	 * if k=* and we did not dip into the outer context, report ambiguity
	   and resolve to minimum conflicting alternative

	 * if k>1 and we dip into outer context, retry with full context
		 * if conflict, report ambiguity and resolve to minimum conflicting
		   alternative, mark DFA as context-sensitive
		 * If no conflict, report ctx sensitivity and mark DFA as context-sensitive
		 * Technically, if full context k is less than no context k, we can
			 reuse the conflicting DFA state so we don't have to create special
			 DFA paths branching from context, but we can leave that for
			 optimization later if necessary.

	 * if non-greedy, no report and resolve to the exit alternative
 *
 * 	By default we do full context-sensitive LL(*) parsing not
 	 *  Strong LL(*) parsing. If we fail with Strong LL(*) we
 	 *  try full LL(*). That means we rewind and use context information
 	 *  when closure operations fall off the end of the rule that
 	 *  holds the decision were evaluating
*/
public class ParserATNSimulator<Symbol extends Token> extends ATNSimulator {
	public static boolean debug = false;
	public static boolean dfa_debug = false;
	public static boolean retry_debug = false;

	public boolean disable_global_context = false;
	public boolean force_global_context = false;
	public boolean always_try_local_context = true;

	public boolean optimize_ll1 = true;

	public static boolean optimize_closure_busy = true;

	public static int ATN_failover = 0;
	public static int predict_calls = 0;
	public static int retry_with_context = 0;
	public static int retry_with_context_indicates_no_conflict = 0;

	@Nullable
	protected final Parser parser;

	@NotNull
	public final DFA[] decisionToDFA;

	/** By default we do full context-sensitive LL(*) parsing not
	 *  Strong LL(*) parsing. If we fail with Strong LL(*) we
	 *  try full LL(*). That means we rewind and use context information
	 *  when closure operations fall off the end of the rule that
	 *  holds the decision were evaluating.
	 */
	protected boolean userWantsCtxSensitive = true;

	protected final Map<Integer, Integer> LL1Table = new HashMap<Integer, Integer>();

	/** Testing only! */
	public ParserATNSimulator(@NotNull ATN atn) {
		this(null, atn);
	}

	public ParserATNSimulator(@Nullable Parser parser, @NotNull ATN atn) {
		super(atn);
		this.parser = parser;
//		ctxToDFAs = new HashMap<RuleContext, DFA[]>();
		// TODO (sam): why distinguish on parser != null?
		decisionToDFA = new DFA[atn.getNumberOfDecisions() + (parser != null ? 1 : 0)];
		//		DOTGenerator dot = new DOTGenerator(null);
		//		System.out.println(dot.getDOT(atn.rules.get(0), parser.getRuleNames()));
		//		System.out.println(dot.getDOT(atn.rules.get(1), parser.getRuleNames()));
	}

	@Override
	public void reset() {
	}

	public int adaptivePredict(@NotNull SymbolStream<? extends Symbol> input, int decision,
							   @Nullable ParserRuleContext<?> outerContext)
	{
		return adaptivePredict(input, decision, outerContext, false);
	}

	public int adaptivePredict(@NotNull SymbolStream<? extends Symbol> input,
							   int decision,
							   @Nullable ParserRuleContext<?> outerContext,
							   boolean useContext)
	{
		predict_calls++;
		DFA dfa = decisionToDFA[decision];
		if (optimize_ll1 && dfa != null) {
			int ll_1 = input.LA(1);
			if (ll_1 >= 0 && ll_1 <= Short.MAX_VALUE) {
				int key = (decision << 16) + ll_1;
				Integer alt = LL1Table.get(key);
				if (alt != null) {
					return alt;
				}
			}
		}

		if (force_global_context) {
			useContext = true;
		}
		else if (!always_try_local_context) {
			useContext |= dfa != null && dfa.isContextSensitive();
		}

		userWantsCtxSensitive = useContext || (!disable_global_context && (outerContext != null));
		if (outerContext == null) {
			outerContext = ParserRuleContext.EMPTY;
		}

		SimulatorState state = null;
		if (dfa != null) {
			state = getStartState(dfa, input, outerContext, useContext);
		}

		if ( state==null ) {
			if ( dfa==null ) {
				DecisionState startState = atn.decisionToState.get(decision);
				decisionToDFA[decision] = dfa = new DFA(startState, decision);
			}

			return predictATN(dfa, input, outerContext, useContext);
		}
		else {
			//dump(dfa);
			// start with the DFA
			int m = input.mark();
			int index = input.index();
			try {
				int alt = execDFA(dfa, input, index, state);
				return alt;
			}
			finally {
				input.seek(index);
				input.release(m);
			}
		}
	}

	public SimulatorState getStartState(@NotNull DFA dfa,
										@NotNull SymbolStream<?> input,
										@NotNull ParserRuleContext<?> outerContext,
										boolean useContext) {

		if (!useContext) {
			if (dfa.s0 == null) {
				return null;
			}

			return new SimulatorState(outerContext, dfa.s0, false, outerContext);
		}

		RuleContext remainingContext = outerContext;
		assert outerContext != null;
		DFAState s0 = dfa.s0;
		while (remainingContext != null && s0 != null && s0.isCtxSensitive) {
			s0 = s0.getContextTarget(remainingContext.invokingState);
			remainingContext = remainingContext.parent;
		}

		if (s0 == null) {
			return null;
		}

		return new SimulatorState(outerContext, s0, useContext, (ParserRuleContext<?>)remainingContext);
	}

	public int predictATN(@NotNull DFA dfa, @NotNull SymbolStream<? extends Symbol> input,
						  @Nullable ParserRuleContext<?> outerContext,
						  boolean useContext)
	{
		if ( outerContext==null ) outerContext = ParserRuleContext.EMPTY;
		if ( debug ) System.out.println("ATN decision "+dfa.decision+
										" exec LA(1)=="+ getLookaheadName(input) +
										", outerContext="+outerContext.toString(parser));

		int alt = 0;
		int m = input.mark();
		int index = input.index();
		try {
			SimulatorState state = computeStartState(dfa, outerContext, useContext);
			alt = execATN(dfa, input, index, state);
		}
		catch (NoViableAltException nvae) {
			if ( debug ) dumpDeadEndConfigs(nvae);
			throw nvae;
		}
		finally {
			input.seek(index);
			input.release(m);
		}
		if ( debug ) System.out.println("DFA after predictATN: "+dfa.toString(parser.getTokenNames(), parser.getRuleNames()));
		return alt;
	}

	public int execDFA(@NotNull DFA dfa,
					   @NotNull SymbolStream<? extends Symbol> input, int startIndex,
					   @NotNull SimulatorState state)
    {
		ParserRuleContext<?> outerContext = state.outerContext;
		if ( dfa_debug ) System.out.println("DFA decision "+dfa.decision+
											" exec LA(1)=="+ getLookaheadName(input) +
											", outerContext="+outerContext.toString(parser));
		if ( dfa_debug ) System.out.print(dfa.toString(parser.getTokenNames(), parser.getRuleNames()));
		DFAState acceptState = null;
		DFAState s = state.s0;

		int t = input.LA(1);
		ParserRuleContext<?> remainingOuterContext = (ParserRuleContext<?>)state.remainingOuterContext;

	loop:
		while ( true ) {
			if ( dfa_debug ) System.out.println("DFA state "+s.stateNumber+" LA(1)=="+getLookaheadName(input));
			if ( state.useContext ) {
				while ( s.isCtxSensitive && s.contextSymbols.contains(t) ) {
					DFAState next = s.getContextTarget(remainingOuterContext.invokingState);
					if ( next == null ) {
						// fail over to ATN
						SimulatorState initialState = new SimulatorState(state.outerContext, s, state.useContext, remainingOuterContext);
						return execATN(dfa, input, startIndex, initialState);
					}

					remainingOuterContext = (ParserRuleContext<?>)remainingOuterContext.parent;
					s = next;
				}
			}
			if ( s.isAcceptState ) {
				if ( s.predicates!=null ) {
					if ( dfa_debug ) System.out.println("accept "+s);
				}
				else {
					if ( dfa_debug ) System.out.println("accept; predict "+s.prediction +" in state "+s.stateNumber);
				}
				acceptState = s;
				// keep going unless we're at EOF or state only has one alt number
				// mentioned in configs; check if something else could match
				// TODO: don't we always stop? only lexer would keep going
				// TODO: v3 dfa don't do this.
				break;
			}

			// t is not updated if one of these states is reached
			assert !s.isCtxSensitive && !s.isAcceptState;

			// if no edge, pop over to ATN interpreter, update DFA and return
			DFAState target = s.getTarget(t);
			if ( target == null ) {
				if ( dfa_debug && t>=0 ) System.out.println("no edge for "+parser.getTokenNames()[t]);
				int alt;
				if ( dfa_debug ) {
					System.out.println("ATN exec upon "+
                                       parser.getInputString(startIndex) +
									   " at DFA state "+s.stateNumber);
				}

				SimulatorState initialState = new SimulatorState(outerContext, s, state.useContext, remainingOuterContext);
				alt = execATN(dfa, input, startIndex, initialState);
				// this adds edge even if next state is accept for
				// same alt; e.g., s0-A->:s1=>2-B->:s2=>2
				// TODO: This next stuff kills edge, but extra states remain. :(
				if ( s.isAcceptState && alt!=-1 ) {
					DFAState d = s.getTarget(input.LA(1));
					if ( d.isAcceptState && d.prediction==s.prediction ) {
						// we can carve it out.
						s.setTarget(input.LA(1), ERROR); // IGNORE really not error
					}
				}
				if ( dfa_debug ) {
					System.out.println("back from DFA update, alt="+alt+", dfa=\n"+dfa.toString(parser.getTokenNames(), parser.getRuleNames()));
					//dump(dfa);
				}
				// action already executed
				if ( dfa_debug ) System.out.println("DFA decision "+dfa.decision+
													" predicts "+alt);
				return alt; // we've updated DFA, exec'd action, and have our deepest answer
			}
			else if ( target == ERROR ) {
				throw noViableAlt(input, outerContext, s.configset, startIndex);
			}
			s = target;
<<<<<<< HEAD
			if ( dfa_debug ) {
				if (s.isAcceptState && (!state.useContext || !s.isCtxSensitive)) {
					System.out.println("TODO (performance): consumed an unnecessary symbol in execDFA" +
							" - make sure to update k below when this is fixed.");
				}
			}
			input.consume();
			t = input.LA(1);
=======
			if (!s.isCtxSensitive && !s.isAcceptState) {
				input.consume();
				t = input.LA(1);
			}
>>>>>>> f426e878
		}
//		if ( acceptState==null ) {
//			if ( debug ) System.out.println("!!! no viable alt in dfa");
//			return -1;
//		}

		if ( acceptState.configset.getConflictingAlts()!=null ) {
			if ( dfa.atnStartState instanceof DecisionState && ((DecisionState)dfa.atnStartState).isGreedy ) {
				// formula for k here is different than execATN because the loop above
				int k = input.index() - startIndex; // how much input we used
				if ( k == 1 || // SLL(1) == LL(1)
					!userWantsCtxSensitive ||
					!acceptState.configset.getDipsIntoOuterContext() )
				{
					// we don't report the ambiguity again
					//if ( !acceptState.configset.hasSemanticContext() ) {
					//	reportAmbiguity(dfa, acceptState, startIndex, input.index(), acceptState.configset.getConflictingAlts(), acceptState.configset);
					//}
				}
				else {
					assert !state.useContext;

					// Before attempting full context prediction, check to see if there are
					// disambiguating or validating predicates to evaluate which allow an
					// immediate decision
					if ( acceptState.predicates!=null ) {
						// rewind input so pred's LT(i) calls make sense
						input.seek(startIndex);
						int predictedAlt = evalSemanticContext(s.predicates, outerContext, true);
						if ( predictedAlt!=ATN.INVALID_ALT_NUMBER ) {
							return predictedAlt;
						}
					}

					input.seek(startIndex);
					dfa.setContextSensitive(true);
					return adaptivePredict(input, dfa.decision, outerContext, true);
				}
			}
		}

		// Before jumping to prediction, check to see if there are
		// disambiguating or validating predicates to evaluate
		if ( s.predicates!=null ) {
			// rewind input so pred's LT(i) calls make sense
			input.seek(startIndex);
			int predictedAlt = evalSemanticContext(s.predicates, outerContext, false);
			if ( predictedAlt!=ATN.INVALID_ALT_NUMBER ) {
				return predictedAlt;
			}
			throw noViableAlt(input, outerContext, s.configset, startIndex);
		}

		if ( dfa_debug ) System.out.println("DFA decision "+dfa.decision+
											" predicts "+acceptState.prediction);
		return acceptState.prediction;
	}

	/** Performs ATN simulation to compute a predicted alternative based
	 *  upon the remaining input, but also updates the DFA cache to avoid
	 *  having to traverse the ATN again for the same input sequence.

	 There are some key conditions we're looking for after computing a new
	 set of ATN configs (proposed DFA state):
	       * if the set is empty, there is no viable alternative for current symbol
	       * does the state uniquely predict an alternative?
	       * does the state have a conflict that would prevent us from
	         putting it on the work list?
	       * if in non-greedy decision is there a config at a rule stop state?

	 We also have some key operations to do:
	       * add an edge from previous DFA state to potentially new DFA state, D,
	         upon current symbol but only if adding to work list, which means in all
	         cases except no viable alternative (and possibly non-greedy decisions?)
	       * collecting predicates and adding semantic context to DFA accept states
	       * adding rule context to context-sensitive DFA accept states
	       * consuming an input symbol
	       * reporting a conflict
	       * reporting an ambiguity
	       * reporting a context sensitivity
	       * reporting insufficient predicates

	 We should isolate those operations, which are side-effecting, to the
	 main work loop. We can isolate lots of code into other functions, but
	 they should be side effect free. They can return package that
	 indicates whether we should report something, whether we need to add a
	 DFA edge, whether we need to augment accept state with semantic
	 context or rule invocation context. Actually, it seems like we always
	 add predicates if they exist, so that can simply be done in the main
	 loop for any accept state creation or modification request.

	 cover these cases:
	    dead end
	    single alt
	    single alt + preds
	    conflict
	    conflict + preds

	 TODO: greedy + those

	 */
	public int execATN(@NotNull DFA dfa,
					   @NotNull SymbolStream<? extends Symbol> input, int startIndex,
					   @NotNull SimulatorState initialState)
	{
		if ( debug ) System.out.println("execATN decision "+dfa.decision+" exec LA(1)=="+ getLookaheadName(input));
		ATN_failover++;

		final ParserRuleContext<?> outerContext = initialState.outerContext;
		final boolean useContext = initialState.useContext;

		int t = input.LA(1);

        DecisionState decState = atn.getDecisionState(dfa.decision);
		boolean greedy = decState.isGreedy;
		SimulatorState previous = initialState;

		PredictionContextCache contextCache = new PredictionContextCache(dfa.isContextSensitive());
		while (true) { // while more work
			SimulatorState nextState = computeReachSet(dfa, previous, t, greedy, contextCache);
			if (nextState == null) throw noViableAlt(input, outerContext, previous.s0.configset, startIndex);
			DFAState D = nextState.s0;
			ATNConfigSet reach = nextState.s0.configset;

			int predictedAlt = getUniqueAlt(reach);
			if ( predictedAlt!=ATN.INVALID_ALT_NUMBER ) {
				D.isAcceptState = true;
				D.prediction = predictedAlt;

				if (optimize_ll1
					&& input.index() == startIndex
					&& nextState.outerContext == nextState.remainingOuterContext
					&& dfa.decision >= 0
					&& greedy
					&& !D.configset.hasSemanticContext())
				{
					if (t >= 0 && t <= Short.MAX_VALUE) {
						int key = (dfa.decision << 16) + t;
						LL1Table.put(key, predictedAlt);
					}
				}

				if (useContext && always_try_local_context) {
					retry_with_context_indicates_no_conflict++;
					reportContextSensitivity(dfa, nextState, startIndex, input.index());
				}
			}
			else {
				D.configset.setConflictingAlts(getConflictingAlts(reach));
				if ( D.configset.getConflictingAlts()!=null ) {
					if ( greedy ) {
						D.isAcceptState = true;
						D.prediction = predictedAlt = resolveToMinAlt(D, D.configset.getConflictingAlts());

						int k = input.index() - startIndex + 1; // how much input we used
//						System.out.println("used k="+k);
						if ( k == 1 || // SLL(1) == LL(1)
							 !userWantsCtxSensitive ||
							 !D.configset.getDipsIntoOuterContext() )
						{
							if ( !D.configset.hasSemanticContext() ) {
								reportAmbiguity(dfa, D, startIndex, input.index(), D.configset.getConflictingAlts(), D.configset);
							}
						}
						else {
							int ambigIndex = input.index();

							if ( D.isAcceptState && D.configset.hasSemanticContext() ) {
								int nalts = decState.getNumberOfTransitions();
								List<DFAState.PredPrediction> predPredictions =
									predicateDFAState(D, D.configset, outerContext, nalts);
								if (predPredictions != null) {
									IntervalSet conflictingAlts = getConflictingAltsFromConfigSet(D.configset);
									if ( D.predicates.size() < conflictingAlts.size() ) {
										reportInsufficientPredicates(dfa, startIndex, ambigIndex,
																	conflictingAlts,
																	decState,
																	getPredsForAmbigAlts(conflictingAlts, D.configset, nalts),
																	D.configset,
																	false);
									}
									input.seek(startIndex);
									predictedAlt = evalSemanticContext(predPredictions, outerContext, true);
									if ( predictedAlt!=ATN.INVALID_ALT_NUMBER ) {
										return predictedAlt;
									}
								}
							}

							if ( debug ) System.out.println("RETRY with outerContext="+outerContext);
							dfa.setContextSensitive(true);
							SimulatorState fullContextState = computeStartState(dfa, outerContext, true);
							reportAttemptingFullContext(dfa, fullContextState, startIndex, ambigIndex);
							input.seek(startIndex);
							return execATN(dfa, input, startIndex, fullContextState);
						}
					}
					else {
						// upon ambiguity for nongreedy, default to exit branch to avoid inf loop
						// this handles case where we find ambiguity that stops DFA construction
						// before a config hits rule stop state. Was leaving prediction blank.
						int exitAlt = 2;
						D.isAcceptState = true; // when ambig or ctx sens or nongreedy or .* loop hitting rule stop
						D.prediction = predictedAlt = exitAlt;
					}
				}
			}

			if ( !greedy ) {
				int exitAlt = 2;
				if ( predictedAlt != ATN.INVALID_ALT_NUMBER && configWithAltAtStopState(reach, 1) ) {
					if ( debug ) System.out.println("nongreedy loop but unique alt "+D.configset.getUniqueAlt()+" at "+reach);
					// reaches end via .* means nothing after.
					D.isAcceptState = true;
					D.prediction = predictedAlt = exitAlt;
				}
				else {// if we reached end of rule via exit branch and decision nongreedy, we matched
					if ( configWithAltAtStopState(reach, exitAlt) ) {
						if ( debug ) System.out.println("nongreedy at stop state for exit branch");
						D.isAcceptState = true;
						D.prediction = predictedAlt = exitAlt;
					}
				}
			}

			if ( D.isAcceptState && D.configset.hasSemanticContext() ) {
				int nalts = decState.getNumberOfTransitions();
				List<DFAState.PredPrediction> predPredictions =
					predicateDFAState(D, D.configset, outerContext, nalts);
				if ( predPredictions!=null ) {
					IntervalSet conflictingAlts = getConflictingAltsFromConfigSet(D.configset);
					if ( D.predicates.size() < conflictingAlts.size() ) {
						reportInsufficientPredicates(dfa, startIndex, input.index(),
													conflictingAlts,
													decState,
													getPredsForAmbigAlts(conflictingAlts, D.configset, nalts),
													D.configset,
													false);
					}
					input.seek(startIndex);
					predictedAlt = evalSemanticContext(predPredictions, outerContext, false);
					if ( predictedAlt!=ATN.INVALID_ALT_NUMBER ) {
						return predictedAlt;
					}
				}

				if (D.prediction == ATN.INVALID_ALT_NUMBER) {
					throw noViableAlt(input, outerContext, D.configset, startIndex);
				}

				predictedAlt = D.prediction;
			}

			if ( D.isAcceptState ) return predictedAlt;

			previous = nextState;
			input.consume();
			t = input.LA(1);
		}
	}

	protected SimulatorState computeReachSet(DFA dfa, SimulatorState previous, int t, boolean greedy, PredictionContextCache contextCache) {
		final boolean useContext = previous.useContext;
		RuleContext remainingGlobalContext = previous.remainingOuterContext;
		List<ATNConfig> closureConfigs = new ArrayList<ATNConfig>(previous.s0.configset);
		List<Integer> contextElements = null;
		ATNConfigSet reach = new ATNConfigSet(!useContext);
		boolean stepIntoGlobal;
		do {
			boolean hasMoreContext = !useContext || remainingGlobalContext != null;

			ATNConfigSet reachIntermediate = new ATNConfigSet(!useContext);
			int ncl = closureConfigs.size();
			for (int ci=0; ci<ncl; ci++) { // TODO: foreach
				ATNConfig c = closureConfigs.get(ci);
				if ( debug ) System.out.println("testing "+getTokenName(t)+" at "+c.toString());
				int n = c.state.getNumberOfTransitions();
				for (int ti=0; ti<n; ti++) {               // for each transition
					Transition trans = c.state.transition(ti);
					ATNState target = getReachableTarget(trans, t);
					if ( target!=null ) {
						reachIntermediate.add(new ATNConfig(c, target));
					}
				}
			}

			final boolean collectPredicates = false;
			stepIntoGlobal = closure(reachIntermediate, reach, collectPredicates, dfa.isContextSensitive(), greedy, contextCache.isContextSensitive(), hasMoreContext, contextCache);

			if (previous.useContext && stepIntoGlobal) {
				reach.clear();

				int nextContextElement = remainingGlobalContext.isEmpty() ? PredictionContext.EMPTY_STATE_KEY : remainingGlobalContext.invokingState;
				if (contextElements == null) {
					contextElements = new ArrayList<Integer>();
				}

				if (remainingGlobalContext.isEmpty()) {
					remainingGlobalContext = null;
				} else {
					remainingGlobalContext = remainingGlobalContext.parent;
				}

				contextElements.add(nextContextElement);
				if (nextContextElement != PredictionContext.EMPTY_STATE_KEY) {
					for (int i = 0; i < closureConfigs.size(); i++) {
						closureConfigs.set(i, closureConfigs.get(i).appendContext(nextContextElement));
					}
				}
			}
		} while (useContext && stepIntoGlobal);

		if (reach.isEmpty()) {
			return null;
		}

		DFAState dfaState = null;
		if (previous.s0 != null) {
			dfaState = addDFAEdge(dfa, previous.s0.configset, t, contextElements, reach);
		}

		return new SimulatorState(previous.outerContext, dfaState, useContext, (ParserRuleContext<?>)remainingGlobalContext);
	}

	@NotNull
	public SimulatorState computeStartState(DFA dfa,
											ParserRuleContext<?> globalContext,
											boolean useContext)
	{
		DFAState s0 = dfa.s0;
		if (s0 != null) {
			if (!useContext) {
				return new SimulatorState(globalContext, s0, useContext, globalContext);
			}

			s0.setContextSensitive(atn);
		}

		final int decision = dfa.decision;
		@NotNull
		final ATNState p = dfa.atnStartState;

		int previousContext = 0;
		RuleContext remainingGlobalContext = globalContext;
		PredictionContext initialContext = PredictionContext.EMPTY; // always at least the implicit call to start rule
		if (useContext) {
			while (s0 != null && s0.isCtxSensitive && remainingGlobalContext != null) {
				DFAState next;
				if (remainingGlobalContext.isEmpty()) {
					next = s0.getContextTarget(PredictionContext.EMPTY_STATE_KEY);
					previousContext = PredictionContext.EMPTY_STATE_KEY;
					remainingGlobalContext = null;
				}
				else {
					next = s0.getContextTarget(remainingGlobalContext.invokingState);
					previousContext = remainingGlobalContext.invokingState;
					initialContext = initialContext.appendContext(remainingGlobalContext.invokingState);
					remainingGlobalContext = remainingGlobalContext.parent;
				}

				if (next == null) {
					break;
				}

				s0 = next;
			}
		}

		if (s0 != null && !s0.isCtxSensitive) {
			return new SimulatorState(globalContext, s0, useContext, (ParserRuleContext<?>)remainingGlobalContext);
		}

		ATNConfigSet configs = new ATNConfigSet(!useContext);

		DecisionState decState = null;
		if ( atn.decisionToState.size()>0 ) {
			decState = atn.decisionToState.get(decision);
		}

		PredictionContextCache contextCache = new PredictionContextCache(dfa.isContextSensitive());
		boolean greedy = decState == null || decState.isGreedy;
		while (true) {
			ATNConfigSet reachIntermediate = new ATNConfigSet(!useContext);
			int n = p.getNumberOfTransitions();
			for (int ti=0; ti<n; ti++) {
				// for each transition
				ATNState target = p.transition(ti).target;
				reachIntermediate.add(new ATNConfig(target, ti + 1, initialContext));
			}

			boolean hasMoreContext = remainingGlobalContext != null;
			final boolean collectPredicates = true;
			boolean stepIntoGlobal = closure(reachIntermediate, configs, collectPredicates, dfa.isContextSensitive(), greedy, contextCache.isContextSensitive(), hasMoreContext, contextCache);

			DFAState next = addDFAState(dfa, configs);
			if (s0 == null) {
				dfa.s0 = next;
			}
			else {
				s0.setContextTarget(previousContext, next);
			}
			s0 = next;

			if (!useContext || !stepIntoGlobal) {
				break;
			}

			// TODO: make sure it distinguishes empty stack states
			next.setContextSensitive(atn);

			configs.clear();
			int nextContextElement = remainingGlobalContext.isEmpty() ? PredictionContext.EMPTY_STATE_KEY : remainingGlobalContext.invokingState;

			if (remainingGlobalContext.isEmpty()) {
				remainingGlobalContext = null;
			} else {
				remainingGlobalContext = remainingGlobalContext.parent;
			}

			if (nextContextElement != PredictionContext.EMPTY_STATE_KEY) {
				initialContext = initialContext.appendContext(nextContextElement);
			}

			previousContext = nextContextElement;
		}

		return new SimulatorState(globalContext, s0, useContext, (ParserRuleContext<?>)remainingGlobalContext);
	}

	@Nullable
	public ATNState getReachableTarget(@NotNull Transition trans, int ttype) {
		if ( trans instanceof AtomTransition ) {
			AtomTransition at = (AtomTransition)trans;
			if ( at.label == ttype ) {
				return at.target;
			}
		}
		else if ( trans instanceof SetTransition ) {
			SetTransition st = (SetTransition)trans;
			boolean not = trans instanceof NotSetTransition;
			if ( !not && st.set.contains(ttype) || not && !st.set.contains(ttype) ) {
				return st.target;
			}
		}
		else if ( trans instanceof RangeTransition ) {
			RangeTransition rt = (RangeTransition)trans;
			if ( ttype>=rt.from && ttype<=rt.to ) return rt.target;
		}
		else if ( trans instanceof WildcardTransition && ttype!=Token.EOF ) {
			return trans.target;
		}
		return null;
	}

	/** collect and set D's semantic context */
	public List<DFAState.PredPrediction> predicateDFAState(DFAState D,
														   ATNConfigSet configs,
														   RuleContext outerContext,
														   int nalts)
	{
		IntervalSet conflictingAlts = getConflictingAltsFromConfigSet(configs);
		if ( debug ) System.out.println("predicateDFAState "+D);
		SemanticContext[] altToPred = getPredsForAmbigAlts(conflictingAlts, configs, nalts);
		// altToPred[uniqueAlt] is now our validating predicate (if any)
		List<DFAState.PredPrediction> predPredictions = null;
		if ( altToPred!=null ) {
			// we have a validating predicate; test it
			// Update DFA so reach becomes accept state with predicate
			predPredictions = getPredicatePredictions(conflictingAlts, altToPred);
			D.predicates = predPredictions;
			D.prediction = ATN.INVALID_ALT_NUMBER; // make sure we use preds
		}
		return predPredictions;
	}

	public SemanticContext[] getPredsForAmbigAlts(@NotNull IntervalSet ambigAlts,
												  @NotNull ATNConfigSet configs,
												  int nalts)
	{
		// REACH=[1|1|[]|0:0, 1|2|[]|0:1]
		SemanticContext[] altToPred = new SemanticContext[nalts +1];
		int n = altToPred.length;
		for (ATNConfig c : configs) {
			if ( ambigAlts.contains(c.alt) ) {
				altToPred[c.alt] = SemanticContext.or(altToPred[c.alt], c.semanticContext);
			}
		}

		int nPredAlts = 0;
		for (int i = 0; i < n; i++) {
			if (altToPred[i] == null) {
				altToPred[i] = SemanticContext.NONE;
			}
			else if (altToPred[i] != SemanticContext.NONE) {
				nPredAlts++;
			}
		}

		// Optimize away p||p and p&&p
		for (int i = 0; i < altToPred.length; i++) {
			if ( altToPred[i]!=null ) altToPred[i] = altToPred[i].optimize();
		}

		// nonambig alts are null in altToPred
		if ( nPredAlts==0 ) altToPred = null;
		if ( debug ) System.out.println("getPredsForAmbigAlts result "+Arrays.toString(altToPred));
		return altToPred;
	}

	public List<DFAState.PredPrediction> getPredicatePredictions(IntervalSet ambigAlts, SemanticContext[] altToPred) {
		List<DFAState.PredPrediction> pairs = new ArrayList<DFAState.PredPrediction>();
		int firstUnpredicated = ATN.INVALID_ALT_NUMBER;
		for (int i = 1; i < altToPred.length; i++) {
			SemanticContext pred = altToPred[i];
			// find first unpredicated but ambig alternative, if any.
			// Only ambiguous alternatives will have SemanticContext.NONE.
			// Any unambig alts or ambig naked alts after first ambig naked are ignored
			// (null, i) means alt i is the default prediction
			// if no (null, i), then no default prediction.
			if ( ambigAlts!=null && ambigAlts.contains(i) &&
				 pred==SemanticContext.NONE && firstUnpredicated==ATN.INVALID_ALT_NUMBER )
			{
				firstUnpredicated = i;
			}
			if ( pred!=null && pred!=SemanticContext.NONE ) {
				pairs.add(new DFAState.PredPrediction(pred, i));
			}
		}
		if ( pairs.isEmpty() ) pairs = null;
		else if ( firstUnpredicated!=ATN.INVALID_ALT_NUMBER ) {
			// add default prediction if we found null predicate
			pairs.add(new DFAState.PredPrediction(null, firstUnpredicated));
		}
//		System.out.println(Arrays.toString(altToPred)+"->"+pairs);
		return pairs;
	}

	/** Look through a list of predicate/alt pairs, returning alt for the
	 *  first pair that wins. A null predicate indicates the default
	 *  prediction for disambiguating predicates.
	 *
	 * @param checkUniqueMatch If true, {@link ATN#INVALID_ALT_NUMBER} will be returned
	 *      if the match in not unique.
	 */
	public int evalSemanticContext(@NotNull List<DFAState.PredPrediction> predPredictions,
								   ParserRuleContext<?> outerContext,
								   boolean checkUniqueMatch)
	{
		int predictedAlt = ATN.INVALID_ALT_NUMBER;
//		List<DFAState.PredPrediction> predPredictions = D.predicates;
//		if ( D.isCtxSensitive ) predPredictions = D.ctxToPredicates.get(outerContext);
		for (DFAState.PredPrediction pair : predPredictions) {
			if ( pair.pred==null ) {
				if (checkUniqueMatch && predictedAlt != ATN.INVALID_ALT_NUMBER) {
					// multiple predicates succeeded.
					return ATN.INVALID_ALT_NUMBER;
				}
				else {
					predictedAlt = pair.alt; // default prediction
					if (checkUniqueMatch) {
						continue;
					}
					else {
						break;
					}
				}
			}

			boolean evaluatedResult = pair.pred.eval(parser, outerContext);
			if ( debug || dfa_debug ) {
				System.out.println("eval pred "+pair+"="+evaluatedResult);
			}
			if ( evaluatedResult ) {
				if ( debug || dfa_debug ) System.out.println("PREDICT "+pair.alt);
				if (checkUniqueMatch && predictedAlt != ATN.INVALID_ALT_NUMBER) {
					// multiple predicates succeeded.
					return ATN.INVALID_ALT_NUMBER;
				}
				else {
					predictedAlt = pair.alt;
					if (!checkUniqueMatch) {
						break;
					}
				}
			}
		}
		// if no prediction: either all predicates are false and
		// all alternatives were guarded, or a validating predicate failed.
		return predictedAlt;
	}


	/* TODO: If we are doing predicates, there is no point in pursuing
		 closure operations if we reach a DFA state that uniquely predicts
		 alternative. We will not be caching that DFA state and it is a
		 waste to pursue the closure. Might have to advance when we do
		 ambig detection thought :(
		  */

	protected boolean closure(ATNConfigSet sourceConfigs,
						   @NotNull ATNConfigSet configs,
						   boolean collectPredicates,
						   boolean contextSensitiveDfa,
						   boolean greedy, boolean loopsSimulateTailRecursion,
						   boolean hasMoreContext,
						   @Nullable PredictionContextCache contextCache)
	{
		if (contextCache == null) {
			contextCache = contextSensitiveDfa ? PredictionContextCache.UNCACHED_FULL : PredictionContextCache.UNCACHED_LOCAL;
		}

		boolean stepIntoGlobal = false;
		ATNConfigSet currentConfigs = sourceConfigs;
		Set<ATNConfig> closureBusy = new HashSet<ATNConfig>();
		while (currentConfigs.size() > 0) {
			ATNConfigSet intermediate = new ATNConfigSet(!contextSensitiveDfa);
			for (ATNConfig config : currentConfigs) {
				if (optimize_closure_busy && !closureBusy.add(config)) {
					continue;
				}

				stepIntoGlobal |= closure(config, configs, intermediate, closureBusy, collectPredicates, greedy, loopsSimulateTailRecursion, hasMoreContext, contextCache, 0);
			}

			currentConfigs = intermediate;
		}

		return stepIntoGlobal;
	}

	protected boolean closure(@NotNull ATNConfig config,
						   @NotNull ATNConfigSet configs,
						   @Nullable ATNConfigSet intermediate,
						   @NotNull Set<ATNConfig> closureBusy,
						   boolean collectPredicates,
						   boolean greedy, boolean loopsSimulateTailRecursion,
						   boolean hasMoreContexts,
						   @NotNull PredictionContextCache contextCache,
						   int depth)
	{
		if ( debug ) System.out.println("closure("+config.toString(parser,true)+")");

		if ( !optimize_closure_busy && !closureBusy.add(config) ) {
			return false; // avoid infinite recursion
		}

		boolean stepIntoGlobal = false;
		boolean hasEmpty = config.context == null || config.context.isEmpty();
		if ( config.state instanceof RuleStopState ) {
			if ( !greedy ) {
				// don't see past end of a rule for any nongreedy decision
				if ( debug ) System.out.println("NONGREEDY at stop state of "+
												getRuleName(config.state.ruleIndex));
				configs.add(config, contextCache);
				return stepIntoGlobal;
			}
			// We hit rule end. If we have context info, use it
			if ( config.context!=null && !config.context.isEmpty() ) {
				for (int i = 0; i < config.context.parents.length; i++) {
					if (config.context.invokingStates[i] == PredictionContext.EMPTY_STATE_KEY) {
						hasEmpty = true;
						continue;
					}

					PredictionContext newContext = config.context.parents[i]; // "pop" invoking state
					ATNState invokingState = atn.states.get(config.context.invokingStates[i]);
					RuleTransition rt = (RuleTransition)invokingState.transition(0);
					ATNState retState = rt.followState;
					ATNConfig c = new ATNConfig(retState, config.alt, newContext, config.semanticContext);
					// While we have context to pop back from, we may have
					// gotten that context AFTER having fallen off a rule.
					// Make sure we track that we are now out of context.
					c.reachesIntoOuterContext = config.reachesIntoOuterContext;
					if (optimize_closure_busy && c.context.isEmpty() && !closureBusy.add(c)) {
						continue;
					}

					stepIntoGlobal |= closure(c, configs, intermediate, closureBusy, collectPredicates, greedy, loopsSimulateTailRecursion, hasMoreContexts, contextCache, depth - 1);
				}

				if (!hasEmpty || !hasMoreContexts) {
					return stepIntoGlobal;
				}

				config = new ATNConfig(config, config.state, PredictionContext.EMPTY);
			}
			else if (!hasMoreContexts) {
				configs.add(config, contextCache);
				return stepIntoGlobal;
			}
			else {
				// else if we have no context info, just chase follow links (if greedy)
				if ( debug ) System.out.println("FALLING off rule "+
												getRuleName(config.state.ruleIndex));
			}
		}

		ATNState p = config.state;
		// optimization
		if ( !p.onlyHasEpsilonTransitions() ) {
            configs.add(config, contextCache);
            if ( debug ) System.out.println("added config "+configs);
        }

        for (int i=0; i<p.getNumberOfTransitions(); i++) {
            Transition t = p.transition(i);
            boolean continueCollecting =
				!(t instanceof ActionTransition) && collectPredicates;
            ATNConfig c = getEpsilonTarget(config, t, continueCollecting, depth == 0, contextCache);
			if ( c!=null ) {
				if (t instanceof RuleTransition) {
					if (intermediate != null && !collectPredicates) {
						intermediate.add(c, contextCache);
						continue;
					}
				}

				if (loopsSimulateTailRecursion) {
					if ( config.state instanceof StarLoopbackState || config.state instanceof PlusLoopbackState ) {
						c.context = contextCache.getChild(c.context, config.state.stateNumber);
						if ( debug ) System.out.println("Loop back; push "+config.state.stateNumber+", stack="+c.context);
					}
					else if (config.state instanceof LoopEndState) {
						if ( debug ) System.out.println("Loop end; pop, stack="+c.context);
						LoopEndState end = (LoopEndState)config.state;
						c.context = c.context.popAll(end.loopBackStateNumber, contextCache);
					}
				}

				if (optimize_closure_busy) {
					boolean checkClosure = false;
					if (c.state instanceof StarLoopEntryState || c.state instanceof BlockEndState || c.state instanceof LoopEndState) {
						checkClosure = true;
					}
					else if (c.state instanceof PlusBlockStartState) {
						checkClosure = true;
					}
					else if (config.state instanceof RuleStopState && c.context.isEmpty()) {
						checkClosure = true;
					}

					if (checkClosure && !closureBusy.add(c)) {
						continue;
					}
				}

				int newDepth = depth;
				if ( config.state instanceof RuleStopState ) {
					// target fell off end of rule; mark resulting c as having dipped into outer context
					// We can't get here if incoming config was rule stop and we had context
					// track how far we dip into outer context.  Might
					// come in handy and we avoid evaluating context dependent
					// preds if this is > 0.
					c.reachesIntoOuterContext++;
					stepIntoGlobal = true;
					newDepth--;
					if ( debug ) System.out.println("dips into outer ctx: "+c);
				}
				else if (t instanceof RuleTransition) {
					if (newDepth >= 0) {
						newDepth++;
					}
				}

				stepIntoGlobal |= closure(c, configs, intermediate, closureBusy, continueCollecting, greedy, loopsSimulateTailRecursion, hasMoreContexts, contextCache, newDepth);
			}
		}

		return stepIntoGlobal;
	}

	@NotNull
	public String getRuleName(int index) {
		if ( parser!=null && index>=0 ) return parser.getRuleNames()[index];
		return "<rule "+index+">";
	}

	@Nullable
	public ATNConfig getEpsilonTarget(@NotNull ATNConfig config, @NotNull Transition t, boolean collectPredicates, boolean inContext, PredictionContextCache contextCache) {
		if ( t instanceof RuleTransition ) {
			return ruleTransition(config, t, contextCache);
		}
		else if ( t instanceof PredicateTransition ) {
			return predTransition(config, (PredicateTransition)t, collectPredicates, inContext);
		}
		else if ( t instanceof ActionTransition ) {
			return actionTransition(config, (ActionTransition)t);
		}
		else if ( t.isEpsilon() ) {
			return new ATNConfig(config, t.target);
		}
		return null;
	}

	@NotNull
	public ATNConfig actionTransition(@NotNull ATNConfig config, @NotNull ActionTransition t) {
		if ( debug ) System.out.println("ACTION edge "+t.ruleIndex+":"+t.actionIndex);
		return new ATNConfig(config, t.target);
	}

	@Nullable
	public ATNConfig predTransition(@NotNull ATNConfig config,
									@NotNull PredicateTransition pt,
									boolean collectPredicates,
									boolean inContext)
	{
		if ( debug ) {
			System.out.println("PRED (collectPredicates="+collectPredicates+") "+
                    pt.ruleIndex+":"+pt.predIndex+
					", ctx dependent="+pt.isCtxDependent);
			if ( parser != null ) {
                System.out.println("context surrounding pred is "+
                                   parser.getRuleInvocationStack());
            }
		}

        ATNConfig c;
        if ( collectPredicates &&
			 (!pt.isCtxDependent || (pt.isCtxDependent&&inContext)) )
		{
            SemanticContext newSemCtx = SemanticContext.and(config.semanticContext, pt.getPredicate());
            c = new ATNConfig(config, pt.target, newSemCtx);
        }
		else {
			c = new ATNConfig(config, pt.target);
		}

		if ( debug ) System.out.println("config from pred transition="+c);
        return c;
	}

	@NotNull
	public ATNConfig ruleTransition(@NotNull ATNConfig config, @NotNull Transition t, @Nullable PredictionContextCache contextCache) {
		if ( debug ) {
			System.out.println("CALL rule "+getRuleName(t.target.ruleIndex)+
							   ", ctx="+config.context);
		}
		ATNState p = config.state;
		PredictionContext newContext;
		if (contextCache != null) {
			newContext = contextCache.getChild(config.context, p.stateNumber);
		}
		else {
			newContext = config.context.getChild(p.stateNumber);
		}

		return new ATNConfig(config, t.target, newContext);
	}

	/**
	 * From grammar:

	 s' : s s ;
	 s : x? | x ;
	 x : 'a' ;

	 config list: (4,1), (11,1,4), (7,1), (3,1,1), (4,1,1), (8,1,1), (7,1,1),
	 (8,2), (11,2,8), (11,1,[8 1])

	 state to config list:

	 3  -> (3,1,1)
	 4  -> (4,1), (4,1,1)
	 7  -> (7,1), (7,1,1)
	 8  -> (8,1,1), (8,2)
	 11 -> (11,1,4), (11,2,8), (11,1,8 1)

	 Walk and find state config lists with > 1 alt. If none, no conflict. return null. Here, states 11
	 and 8 have lists with both alts 1 and 2. Must check these config lists for conflicting configs.

	 Sam pointed out a problem with the previous definition, v3, of
	 ambiguous states. If we have another state associated with conflicting
	 alternatives, we should keep going. For example, the following grammar

	 s : (ID | ID ID?) ';' ;

	 When the ATN simulation reaches the state before ';', it has a DFA
	 state that looks like: [12|1|[], 6|2|[], 12|2|[]]. Naturally
	 12|1|[] and 12|2|[] conflict, but we cannot stop processing this node
	 because alternative to has another way to continue, via [6|2|[]].
	 The key is that we have a single state that has config's only associated
	 with a single alternative, 2, and crucially the state transitions
	 among the configurations are all non-epsilon transitions. That means
	 we don't consider any conflicts that include alternative 2. So, we
	 ignore the conflict between alts 1 and 2. We ignore a set of
	 conflicting alts when there is an intersection with an alternative
	 associated with a single alt state in the state->config-list map.

	 It's also the case that we might have two conflicting configurations but
	 also a 3rd nonconflicting configuration for a different alternative:
	 [1|1|[], 1|2|[], 8|3|[]]. This can come about from grammar:

	 a : A | A | A B ;

	 After matching input A, we reach the stop state for rule A, state 1.
	 State 8 is the state right before B. Clearly alternatives 1 and 2
	 conflict and no amount of further lookahead will separate the two.
	 However, alternative 3 will be able to continue and so we do not
	 stop working on this state. In the previous example, we're concerned
	 with states associated with the conflicting alternatives. Here alt
	 3 is not associated with the conflicting configs, but since we can continue
	 looking for input reasonably, I don't declare the state done. We
	 ignore a set of conflicting alts when we have an alternative
	 that we still need to pursue.

	 So, in summary, as long as there is a single configuration that is
	 not conflicting with any other configuration for that state, then
	 there is more input we can use to keep going. E.g.,
	 s->[(s,1,[x]), (s,2,[x]), (s,2,[y])]
	 s->[(s,1,_)]
	 s->[(s,1,[y]), (s,2,[x])]
	 Regardless of what goes on for the other states, this is
	 sufficient to force us to add this new state to the ATN-to-DFA work list.

	 TODO: split into "has nonconflict config--add to work list" and getambigalts
	 functions
	 */
	@Nullable
	public IntervalSet getConflictingAlts(@NotNull ATNConfigSet configs) {
		if ( debug ) System.out.println("### check ambiguous  "+configs);
		// First get a list of configurations for each state.
		// Most of the time, each state will have one associated configuration.
		MultiMap<Integer, ATNConfig> stateToConfigListMap = new MultiMap<Integer, ATNConfig>();
		Map<Integer, IntervalSet> stateToAltListMap = new HashMap<Integer, IntervalSet>();

		for (ATNConfig c : configs) {
			stateToConfigListMap.map(c.state.stateNumber, c);
			IntervalSet alts = stateToAltListMap.get(c.state.stateNumber);
			if ( alts==null ) {
				alts = new IntervalSet();
				stateToAltListMap.put(c.state.stateNumber, alts);
			}
			alts.add(c.alt);
		}
		// potential conflicts are states, s, with > 1 configurations and diff alts
		// find all alts with potential conflicts
		int numPotentialConflicts = 0;
		IntervalSet altsToIgnore = new IntervalSet();
		for (int state : stateToConfigListMap.keySet()) { // for each state
			IntervalSet alts = stateToAltListMap.get(state);
			if ( alts.size()==1 ) {
				if ( !atn.states.get(state).onlyHasEpsilonTransitions() ) {
					List<ATNConfig> configsPerState = stateToConfigListMap.get(state);
					ATNConfig anyConfig = configsPerState.get(0);
					altsToIgnore.add(anyConfig.alt);
					if ( debug ) System.out.println("### one alt and all non-ep: "+configsPerState);
				}
				// remove state's configurations from further checking; no issues with them.
				// (can't remove as it's concurrent modification; set to null)
//				return null;
				stateToConfigListMap.put(state, null);
			}
			else {
				numPotentialConflicts++;
			}
		}

		if ( debug ) System.out.println("### altsToIgnore: "+altsToIgnore);
		if ( debug ) System.out.println("### stateToConfigListMap="+stateToConfigListMap);

		if ( numPotentialConflicts==0 ) {
			return null;
		}

		// compare each pair of configs in sets for states with > 1 alt in config list, looking for
		// (s, i, ctx) and (s, j, ctx') where ctx==ctx' or one is suffix of the other.
		IntervalSet ambigAlts = new IntervalSet();
		for (int state : stateToConfigListMap.keySet()) {
			List<ATNConfig> configsPerState = stateToConfigListMap.get(state);
			if (configsPerState == null) continue;
			IntervalSet alts = stateToAltListMap.get(state);
// Sam's correction to ambig def is here:
			if ( !altsToIgnore.isNil() && alts.and(altsToIgnore).size()<=1 ) {
//				System.err.println("ignoring alt since "+alts+"&"+altsToIgnore+
//								   ".size is "+alts.and(altsToIgnore).size());
				continue;
			}
			int size = configsPerState.size();
			for (int i = 0; i < size; i++) {
				ATNConfig c = configsPerState.get(i);
				for (int j = i+1; j < size; j++) {
					ATNConfig d = configsPerState.get(j);
					if ( c.alt != d.alt ) {
						boolean conflicting =
							c.context.equals(d.context);
						if ( conflicting ) {
							if ( debug ) {
								System.out.println("we reach state "+c.state.stateNumber+
												   " in rule "+
												   (parser !=null ? getRuleName(c.state.ruleIndex) :"n/a")+
												   " alts "+c.alt+","+d.alt+" from ctx "+Utils.join(c.context.toStrings(parser, c.state.stateNumber), "")
												   +" and "+ Utils.join(d.context.toStrings(parser, d.state.stateNumber), ""));
							}
							ambigAlts.add(c.alt);
							ambigAlts.add(d.alt);
						}
					}
				}
			}
		}

		if ( debug ) System.out.println("### ambigAlts="+ambigAlts);

		if ( ambigAlts.isNil() ) return null;

		return ambigAlts;
	}

	protected IntervalSet getConflictingAltsFromConfigSet(ATNConfigSet configs) {
		IntervalSet conflictingAlts;
		if ( configs.getUniqueAlt()!= ATN.INVALID_ALT_NUMBER ) {
			conflictingAlts = IntervalSet.of(configs.getUniqueAlt());
		}
		else {
			conflictingAlts = configs.getConflictingAlts();
		}
		return conflictingAlts;
	}

	protected int resolveToMinAlt(@NotNull DFAState D, IntervalSet conflictingAlts) {
		// kill dead alts so we don't chase them ever
//		killAlts(conflictingAlts, D.configset);
		D.prediction = conflictingAlts.getMinElement();
		if ( debug ) System.out.println("RESOLVED TO "+D.prediction+" for "+D);
		return D.prediction;
	}

	@NotNull
	public String getTokenName(int t) {
		if ( t==Token.EOF ) return "EOF";
		if ( parser!=null && parser.getTokenNames()!=null ) {
			String[] tokensNames = parser.getTokenNames();
			if ( t>=tokensNames.length ) {
				System.err.println(t+" ttype out of range: "+ Arrays.toString(tokensNames));
				System.err.println(((CommonTokenStream)parser.getInputStream()).getTokens());
			}
			else {
				return tokensNames[t]+"<"+t+">";
			}
		}
		return String.valueOf(t);
	}

	public String getLookaheadName(SymbolStream<? extends Symbol> input) {
		return getTokenName(input.LA(1));
	}

	public void dumpDeadEndConfigs(@NotNull NoViableAltException nvae) {
		System.err.println("dead end configs: ");
		for (ATNConfig c : nvae.deadEndConfigs) {
			String trans = "no edges";
			if ( c.state.getNumberOfTransitions()>0 ) {
				Transition t = c.state.transition(0);
				if ( t instanceof AtomTransition) {
					AtomTransition at = (AtomTransition)t;
					trans = "Atom "+getTokenName(at.label);
				}
				else if ( t instanceof SetTransition ) {
					SetTransition st = (SetTransition)t;
					boolean not = st instanceof NotSetTransition;
					trans = (not?"~":"")+"Set "+st.set.toString();
				}
			}
			System.err.println(c.toString(parser, true)+":"+trans);
		}
	}

	@NotNull
	public NoViableAltException noViableAlt(@NotNull SymbolStream<? extends Symbol> input,
											@NotNull ParserRuleContext<?> outerContext,
											@NotNull ATNConfigSet configs,
											int startIndex)
	{
		return new NoViableAltException(parser, input,
											input.get(startIndex),
											input.LT(1),
											configs, outerContext);
	}

	public int getUniqueAlt(@NotNull Collection<ATNConfig> configs) {
		int alt = ATN.INVALID_ALT_NUMBER;
		for (ATNConfig c : configs) {
			if ( alt == ATN.INVALID_ALT_NUMBER ) {
				alt = c.alt; // found first alt
			}
			else if ( c.alt!=alt ) {
				return ATN.INVALID_ALT_NUMBER;
			}
		}
		return alt;
	}

	public boolean configWithAltAtStopState(@NotNull Collection<ATNConfig> configs, int alt) {
		for (ATNConfig c : configs) {
			if ( c.alt == alt ) {
				if ( c.state.getClass() == RuleStopState.class ) {
					return true;
				}
			}
		}
		return false;
	}

	@NotNull
	protected DFAState addDFAEdge(@NotNull DFA dfa,
								  @NotNull ATNConfigSet p,
								  int t,
								  List<Integer> contextTransitions,
								  @NotNull ATNConfigSet q)
	{
		assert dfa.isContextSensitive() || contextTransitions == null || contextTransitions.isEmpty();

		DFAState from = addDFAState(dfa, p);
		DFAState to = addDFAState(dfa, q);

		if (contextTransitions != null) {
			for (int context : contextTransitions) {
				if (!from.isCtxSensitive) {
					from.setContextSensitive(atn);
				}

				from.contextSymbols.add(t);
				DFAState next = from.getContextTarget(context);
				if (next != null) {
					from = next;
					continue;
				}

				next = addDFAContextState(dfa, from.configset, context);
				from.setContextTarget(context, next);
				from = next;
			}
		}

        if ( debug ) System.out.println("EDGE "+from+" -> "+to+" upon "+getTokenName(t));
		addDFAEdge(from, t, to);
		if ( debug ) System.out.println("DFA=\n"+dfa.toString(parser!=null?parser.getTokenNames():null, parser!=null?parser.getRuleNames():null));
		return to;
	}

	protected void addDFAEdge(@Nullable DFAState p, int t, @Nullable DFAState q) {
		if ( p!=null ) {
			p.setTarget(t, q);
		}
	}

	/** See comment on LexerInterpreter.addDFAState. */
	@NotNull
	protected DFAState addDFAContextState(@NotNull DFA dfa, @NotNull ATNConfigSet configs, int invokingContext) {
		if (invokingContext != PredictionContext.EMPTY_STATE_KEY) {
			ATNConfigSet contextConfigs = new ATNConfigSet(false);
			for (ATNConfig config : configs) {
				contextConfigs.add(config.appendContext(invokingContext));
			}

			return addDFAState(dfa, contextConfigs);
		}
		else {
			return addDFAState(dfa, configs);
		}
	}

	/** See comment on LexerInterpreter.addDFAState. */
	@NotNull
	protected DFAState addDFAState(@NotNull DFA dfa, @NotNull ATNConfigSet configs) {
		DFAState proposed = new DFAState(configs, -1, atn.maxTokenType);
		DFAState existing = dfa.states.get(proposed);
		if ( existing!=null ) return existing;

		DFAState newState = proposed;

		newState.stateNumber = dfa.states.size();
		configs.optimizeConfigs(this);
		newState.configset = configs.clone(true);
		dfa.states.put(newState, newState);
        if ( debug ) System.out.println("adding new DFA state: "+newState);
		return newState;
	}

//	public void reportConflict(int startIndex, int stopIndex,
//							   @NotNull IntervalSet alts,
//							   @NotNull ATNConfigSet configs)
//	{
//		if ( debug || retry_debug ) {
//			System.out.println("reportConflict "+alts+":"+configs+
//							   ", input="+parser.getInputString(startIndex, stopIndex));
//		}
//		if ( parser!=null ) parser.getErrorHandler().reportConflict(parser, startIndex, stopIndex, alts, configs);
//	}

	public void reportAttemptingFullContext(DFA dfa, SimulatorState initialState, int startIndex, int stopIndex) {
        if ( debug || retry_debug ) {
            System.out.println("reportAttemptingFullContext decision="+dfa.decision+":"+initialState.s0.configset+
                               ", input="+parser.getInputString(startIndex, stopIndex));
        }
        if ( parser!=null ) parser.getErrorHandler().reportAttemptingFullContext(parser, dfa, startIndex, stopIndex, initialState);
    }

	public void reportContextSensitivity(DFA dfa, SimulatorState acceptState, int startIndex, int stopIndex) {
        if ( debug || retry_debug ) {
            System.out.println("reportContextSensitivity decision="+dfa.decision+":"+acceptState.s0.configset+
                               ", input="+parser.getInputString(startIndex, stopIndex));
        }
        if ( parser!=null ) parser.getErrorHandler().reportContextSensitivity(parser, dfa, startIndex, stopIndex, acceptState);
    }

    /** If context sensitive parsing, we know it's ambiguity not conflict */
    public void reportAmbiguity(@NotNull DFA dfa, DFAState D, int startIndex, int stopIndex,
								@NotNull IntervalSet ambigAlts,
								@NotNull ATNConfigSet configs)
	{
		if ( debug || retry_debug ) {
//			ParserATNPathFinder finder = new ParserATNPathFinder(parser, atn);
//			int i = 1;
//			for (Transition t : dfa.atnStartState.transitions) {
//				System.out.println("ALT "+i+"=");
//				System.out.println(startIndex+".."+stopIndex+", len(input)="+parser.getInputStream().size());
//				TraceTree path = finder.trace(t.target, parser.getContext(), (TokenStream)parser.getInputStream(),
//											  startIndex, stopIndex);
//				if ( path!=null ) {
//					System.out.println("path = "+path.toStringTree());
//					for (TraceTree leaf : path.leaves) {
//						List<ATNState> states = path.getPathToNode(leaf);
//						System.out.println("states="+states);
//					}
//				}
//				i++;
//			}
			System.out.println("reportAmbiguity "+
							   ambigAlts+":"+configs+
                               ", input="+parser.getInputString(startIndex, stopIndex));
        }
        if ( parser!=null ) parser.getErrorHandler().reportAmbiguity(parser, dfa, startIndex, stopIndex,
                                                                     ambigAlts, configs);
    }

    public void reportInsufficientPredicates(@NotNull DFA dfa, int startIndex, int stopIndex,
											 @NotNull IntervalSet ambigAlts,
											 DecisionState decState,
											 @NotNull SemanticContext[] altToPred,
											 @NotNull ATNConfigSet configs,
											 boolean fullContextParse)
    {
        if ( debug || retry_debug ) {
            System.out.println("reportInsufficientPredicates "+
                               ambigAlts+", decState="+decState+": "+Arrays.toString(altToPred)+
                               parser.getInputString(startIndex, stopIndex));
        }
        if ( parser!=null ) {
            parser.getErrorHandler().reportInsufficientPredicates(parser, dfa, startIndex, stopIndex, ambigAlts,
																  decState, altToPred, configs, fullContextParse);
        }
    }

}<|MERGE_RESOLUTION|>--- conflicted
+++ resolved
@@ -486,21 +486,10 @@
 				throw noViableAlt(input, outerContext, s.configset, startIndex);
 			}
 			s = target;
-<<<<<<< HEAD
-			if ( dfa_debug ) {
-				if (s.isAcceptState && (!state.useContext || !s.isCtxSensitive)) {
-					System.out.println("TODO (performance): consumed an unnecessary symbol in execDFA" +
-							" - make sure to update k below when this is fixed.");
-				}
-			}
-			input.consume();
-			t = input.LA(1);
-=======
 			if (!s.isCtxSensitive && !s.isAcceptState) {
 				input.consume();
 				t = input.LA(1);
 			}
->>>>>>> f426e878
 		}
 //		if ( acceptState==null ) {
 //			if ( debug ) System.out.println("!!! no viable alt in dfa");
@@ -509,8 +498,7 @@
 
 		if ( acceptState.configset.getConflictingAlts()!=null ) {
 			if ( dfa.atnStartState instanceof DecisionState && ((DecisionState)dfa.atnStartState).isGreedy ) {
-				// formula for k here is different than execATN because the loop above
-				int k = input.index() - startIndex; // how much input we used
+				int k = input.index() - startIndex + 1; // how much input we used
 				if ( k == 1 || // SLL(1) == LL(1)
 					!userWantsCtxSensitive ||
 					!acceptState.configset.getDipsIntoOuterContext() )
