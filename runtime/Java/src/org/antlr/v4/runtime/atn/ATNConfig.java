--- conflicted
+++ resolved
@@ -291,25 +291,15 @@
 
 	@Override
 	public int hashCode() {
-<<<<<<< HEAD
-		int hashCode = 7;
-		hashCode = 5 * hashCode + getState().stateNumber;
-		hashCode = 5 * hashCode + getAlt();
-		hashCode = 5 * hashCode + (getReachesIntoOuterContext() ? 1 : 0);
-		hashCode = 5 * hashCode + (getContext() != null ? getContext().hashCode() : 0);
-		hashCode = 5 * hashCode + getSemanticContext().hashCode();
+		int hashCode = MurmurHash.initialize(7);
+		hashCode = MurmurHash.update(hashCode, getState().stateNumber);
+		hashCode = MurmurHash.update(hashCode, getAlt());
+		hashCode = MurmurHash.update(hashCode, getReachesIntoOuterContext() ? 1 : 0);
+		hashCode = MurmurHash.update(hashCode, getContext());
+		hashCode = MurmurHash.update(hashCode, getSemanticContext());
+		hashCode = MurmurHash.finish(hashCode, 5);
         return hashCode;
     }
-=======
-		int hashCode = MurmurHash.initialize(7);
-		hashCode = MurmurHash.update(hashCode, state.stateNumber);
-		hashCode = MurmurHash.update(hashCode, alt);
-		hashCode = MurmurHash.update(hashCode, context);
-		hashCode = MurmurHash.update(hashCode, semanticContext);
-		hashCode = MurmurHash.finish(hashCode, 4);
-		return hashCode;
-	}
->>>>>>> ac7cc7da
 
 	public String toDotString() {
 		StringBuilder builder = new StringBuilder();
