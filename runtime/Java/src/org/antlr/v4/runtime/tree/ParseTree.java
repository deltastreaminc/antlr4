/*
 * [The "BSD license"]
 *  Copyright (c) 2012 Terence Parr
 *  Copyright (c) 2012 Sam Harwell
 *  All rights reserved.
 *
 *  Redistribution and use in source and binary forms, with or without
 *  modification, are permitted provided that the following conditions
 *  are met:
 *
 *  1. Redistributions of source code must retain the above copyright
 *     notice, this list of conditions and the following disclaimer.
 *  2. Redistributions in binary form must reproduce the above copyright
 *     notice, this list of conditions and the following disclaimer in the
 *     documentation and/or other materials provided with the distribution.
 *  3. The name of the author may not be used to endorse or promote products
 *     derived from this software without specific prior written permission.
 *
 *  THIS SOFTWARE IS PROVIDED BY THE AUTHOR ``AS IS'' AND ANY EXPRESS OR
 *  IMPLIED WARRANTIES, INCLUDING, BUT NOT LIMITED TO, THE IMPLIED WARRANTIES
 *  OF MERCHANTABILITY AND FITNESS FOR A PARTICULAR PURPOSE ARE DISCLAIMED.
 *  IN NO EVENT SHALL THE AUTHOR BE LIABLE FOR ANY DIRECT, INDIRECT,
 *  INCIDENTAL, SPECIAL, EXEMPLARY, OR CONSEQUENTIAL DAMAGES (INCLUDING, BUT
 *  NOT LIMITED TO, PROCUREMENT OF SUBSTITUTE GOODS OR SERVICES; LOSS OF USE,
 *  DATA, OR PROFITS; OR BUSINESS INTERRUPTION) HOWEVER CAUSED AND ON ANY
 *  THEORY OF LIABILITY, WHETHER IN CONTRACT, STRICT LIABILITY, OR TORT
 *  (INCLUDING NEGLIGENCE OR OTHERWISE) ARISING IN ANY WAY OUT OF THE USE OF
 *  THIS SOFTWARE, EVEN IF ADVISED OF THE POSSIBILITY OF SUCH DAMAGE.
 */

package org.antlr.v4.runtime.tree;

import org.antlr.v4.runtime.Parser;
import org.antlr.v4.runtime.RuleContext;
import org.antlr.v4.runtime.Token;

/** An interface to access the tree of {@link RuleContext} objects created
 *  during a parse that makes the data structure look like a simple parse tree.
 *  This node represents both internal nodes, rule invocations,
 *  and leaf nodes, token matches.
 * <p/>
 *  The payload is either a {@link Token} or a {@link RuleContext} object.
 */
public interface ParseTree<Symbol> extends SyntaxTree {
	// the following methods narrow the return type; they are not additional methods
	@Override
	ParseTree<Symbol> getParent();
	@Override
	ParseTree<Symbol> getChild(int i);

<<<<<<< HEAD
	/** The ParseTreeVisitor needs a double dispatch method */
	public <T> T accept(ParseTreeVisitor<? super Symbol, ? extends T> visitor);
=======
	/** The {@link ParseTreeVisitor} needs a double dispatch method. */
	public <T> T accept(ParseTreeVisitor<? extends T> visitor);
>>>>>>> 9b5417c5

	/** Return the combined text of all leaf nodes. Does not get any
	 *  off-channel tokens (if any) so won't return whitespace and
	 *  comments if they are sent to parser on hidden channel.
	 */
	public String getText();

	/** Specialize toStringTree so that it can print out more information
	 * 	based upon the parser.
	 */
	public String toStringTree(Parser<?> parser);
}<|MERGE_RESOLUTION|>--- conflicted
+++ resolved
@@ -48,13 +48,8 @@
 	@Override
 	ParseTree<Symbol> getChild(int i);
 
-<<<<<<< HEAD
-	/** The ParseTreeVisitor needs a double dispatch method */
+	/** The {@link ParseTreeVisitor} needs a double dispatch method. */
 	public <T> T accept(ParseTreeVisitor<? super Symbol, ? extends T> visitor);
-=======
-	/** The {@link ParseTreeVisitor} needs a double dispatch method. */
-	public <T> T accept(ParseTreeVisitor<? extends T> visitor);
->>>>>>> 9b5417c5
 
 	/** Return the combined text of all leaf nodes. Does not get any
 	 *  off-channel tokens (if any) so won't return whitespace and
