/*
 [The "BSD license"]
  Copyright (c) 2011 Terence Parr
  All rights reserved.

  Redistribution and use in source and binary forms, with or without
  modification, are permitted provided that the following conditions
  are met:

  1. Redistributions of source code must retain the above copyright
     notice, this list of conditions and the following disclaimer.
  2. Redistributions in binary form must reproduce the above copyright
     notice, this list of conditions and the following disclaimer in the
     documentation and/or other materials provided with the distribution.
  3. The name of the author may not be used to endorse or promote products
     derived from this software without specific prior written permission.

  THIS SOFTWARE IS PROVIDED BY THE AUTHOR ``AS IS'' AND ANY EXPRESS OR
  IMPLIED WARRANTIES, INCLUDING, BUT NOT LIMITED TO, THE IMPLIED WARRANTIES
  OF MERCHANTABILITY AND FITNESS FOR A PARTICULAR PURPOSE ARE DISCLAIMED.
  IN NO EVENT SHALL THE AUTHOR BE LIABLE FOR ANY DIRECT, INDIRECT,
  INCIDENTAL, SPECIAL, EXEMPLARY, OR CONSEQUENTIAL DAMAGES (INCLUDING, BUT
  NOT LIMITED TO, PROCUREMENT OF SUBSTITUTE GOODS OR SERVICES; LOSS OF USE,
  DATA, OR PROFITS; OR BUSINESS INTERRUPTION) HOWEVER CAUSED AND ON ANY
  THEORY OF LIABILITY, WHETHER IN CONTRACT, STRICT LIABILITY, OR TORT
  (INCLUDING NEGLIGENCE OR OTHERWISE) ARISING IN ANY WAY OUT OF THE USE OF
  THIS SOFTWARE, EVEN IF ADVISED OF THE POSSIBILITY OF SUCH DAMAGE.
 */
package org.antlr.v4.runtime;

import org.antlr.v4.runtime.misc.IntervalSet;
import org.antlr.v4.runtime.misc.Nullable;

/** The root of the ANTLR exception hierarchy. In general, ANTLR tracks just
 *  3 kinds of errors: prediction errors, failed predicate errors, and
 *  mismatched input errors. In each case, the parser knows where it is
 *  in the input, where it is in the ATN, the rule invocation stack,
 *  and what kind of problem occurred.
 */
public class RecognitionException extends RuntimeException {
	/** Who threw the exception? */
	protected Recognizer<?, ?> recognizer;

	// TODO: make a dummy recognizer for the interpreter to use?
	// Next two (ctx,input) should be what is in recognizer, but
	// won't work when interpreting

	protected RuleContext<?> ctx;

	protected IntStream<?> input;

	/** What is index of token/char were we looking at when the error occurred? */
//	public int offendingTokenIndex;

	/** The current Token when an error occurred.  Since not all streams
	 *  can retrieve the ith Token, we have to track the Token object.
	 *  For parsers.  Even when it's a tree parser, token might be set.
	 */
	protected Token offendingToken;

	protected int offendingState;

	public RecognitionException(@Nullable Lexer lexer,
								CharStream input)
	{
		this.recognizer = lexer;
		this.input = input;
	}

	public <Symbol extends Token> RecognitionException(@Nullable Recognizer<Symbol, ?> recognizer,
<<<<<<< HEAD
													   IntStream<Symbol> input,
=======
													   IntStream<? extends Symbol> input,
>>>>>>> 533c0efe
													   @Nullable ParserRuleContext<Symbol> ctx)
	{
		this.recognizer = recognizer;
		this.input = input;
		this.ctx = ctx;
		if ( ctx!=null ) this.offendingState = ctx.s;
	}

	/** Where was the parser in the ATN when the error occurred?
	 *  For No viable alternative exceptions, this is the decision state number.
	 *  For others, it is the state whose emanating edge we couldn't match.
	 *  This will help us tie into the grammar and syntax diagrams in
	 *  ANTLRWorks v2.
	 */
	public int getOffendingState() { return offendingState; }

	public IntervalSet getExpectedTokens() {
        // TODO: do we really need this type check?
		if ( recognizer!=null && recognizer instanceof Parser) {
			return ((Parser) recognizer).getExpectedTokens();
		}
		return null;
	}

	public RuleContext<?> getCtx() {
		return ctx;
	}

	public IntStream<?> getInputStream() {
		return input;
	}

	public Token getOffendingToken() {
		return offendingToken;
	}

	public Recognizer<?, ?> getRecognizer() {
		return recognizer;
	}

	@SuppressWarnings("unchecked") // safe
<<<<<<< HEAD
	public <T> IntStream<T> getInputStream(Recognizer<T, ?> recognizer) {
		return this.recognizer == recognizer ? (IntStream<T>)input : null;
=======
	public <T> IntStream<? extends T> getInputStream(Recognizer<T, ?> recognizer) {
		return this.recognizer == recognizer ? (IntStream<? extends T>)input : null;
>>>>>>> 533c0efe
	}

	@SuppressWarnings("unchecked") // safe
	public <T> RuleContext<T> getContext(Recognizer<T, ?> recognizer) {
		return this.recognizer == recognizer ? (RuleContext<T>)ctx : null;
	}

	@SuppressWarnings("unchecked") // safe
<<<<<<< HEAD
	public <T extends Token> T getOffendingToken(Recognizer<T, ?> recognizer) {
=======
	public <T> T getOffendingToken(Recognizer<T, ?> recognizer) {
>>>>>>> 533c0efe
		return this.recognizer == recognizer ? (T)offendingToken : null;
	}
}<|MERGE_RESOLUTION|>--- conflicted
+++ resolved
@@ -68,11 +68,7 @@
 	}
 
 	public <Symbol extends Token> RecognitionException(@Nullable Recognizer<Symbol, ?> recognizer,
-<<<<<<< HEAD
-													   IntStream<Symbol> input,
-=======
 													   IntStream<? extends Symbol> input,
->>>>>>> 533c0efe
 													   @Nullable ParserRuleContext<Symbol> ctx)
 	{
 		this.recognizer = recognizer;
@@ -114,13 +110,8 @@
 	}
 
 	@SuppressWarnings("unchecked") // safe
-<<<<<<< HEAD
-	public <T> IntStream<T> getInputStream(Recognizer<T, ?> recognizer) {
-		return this.recognizer == recognizer ? (IntStream<T>)input : null;
-=======
 	public <T> IntStream<? extends T> getInputStream(Recognizer<T, ?> recognizer) {
 		return this.recognizer == recognizer ? (IntStream<? extends T>)input : null;
->>>>>>> 533c0efe
 	}
 
 	@SuppressWarnings("unchecked") // safe
@@ -129,11 +120,7 @@
 	}
 
 	@SuppressWarnings("unchecked") // safe
-<<<<<<< HEAD
-	public <T extends Token> T getOffendingToken(Recognizer<T, ?> recognizer) {
-=======
 	public <T> T getOffendingToken(Recognizer<T, ?> recognizer) {
->>>>>>> 533c0efe
 		return this.recognizer == recognizer ? (T)offendingToken : null;
 	}
 }