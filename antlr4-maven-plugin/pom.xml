<!--

 [The "BSD license"]

 ANTLR        - Copyright (c) 2005-2010 Terence Parr
 Maven Plugin - Copyright (c) 2009      Jim Idle

 All rights reserved.

 Redistribution and use in source and binary forms, with or without
 modification, are permitted provided that the following conditions
 are met:
 1. Redistributions of source code must retain the above copyright
    notice, this list of conditions and the following disclaimer.
 2. Redistributions in binary form must reproduce the above copyright
    notice, this list of conditions and the following disclaimer in the
    documentation and/or other materials provided with the distribution.
 3. The name of the author may not be used to endorse or promote products
    derived from this software without specific prior written permission.

 THIS SOFTWARE IS PROVIDED BY THE AUTHOR ``AS IS'' AND ANY EXPRESS OR
 IMPLIED WARRANTIES, INCLUDING, BUT NOT LIMITED TO, THE IMPLIED WARRANTIES
 OF MERCHANTABILITY AND FITNESS FOR A PARTICULAR PURPOSE ARE DISCLAIMED.
 IN NO EVENT SHALL THE AUTHOR BE LIABLE FOR ANY DIRECT, INDIRECT,
 INCIDENTAL, SPECIAL, EXEMPLARY, OR CONSEQUENTIAL DAMAGES (INCLUDING, BUT
 NOT LIMITED TO, PROCUREMENT OF SUBSTITUTE GOODS OR SERVICES; LOSS OF USE,
 DATA, OR PROFITS; OR BUSINESS INTERRUPTION) HOWEVER CAUSED AND ON ANY
 THEORY OF LIABILITY, WHETHER IN CONTRACT, STRICT LIABILITY, OR TORT
 (INCLUDING NEGLIGENCE OR OTHERWISE) ARISING IN ANY WAY OUT OF THE USE OF
 THIS SOFTWARE, EVEN IF ADVISED OF THE POSSIBILITY OF SUCH DAMAGE.

  -->



<project xmlns="http://maven.apache.org/POM/4.0.0" xmlns:xsi="http://www.w3.org/2001/XMLSchema-instance" xsi:schemaLocation="http://maven.apache.org/POM/4.0.0 http://maven.apache.org/maven-v4_0_0.xsd">

    <modelVersion>4.0.0</modelVersion>

    <parent>
        <groupId>com.tunnelvisionlabs</groupId>
        <artifactId>antlr4-master</artifactId>
<<<<<<< HEAD
        <version>4.3</version>
=======
        <version>4.3.1-SNAPSHOT</version>
>>>>>>> b6311928
    </parent>

    <artifactId>antlr4-maven-plugin</artifactId>
    <packaging>maven-plugin</packaging>

    <name>ANTLR 4 Maven plugin</name>
    <description>Maven plugin for ANTLR 4 grammars</description>
    <url>http://www.antlr.org</url>

    <prerequisites>
        <maven>3.0</maven>
    </prerequisites>
    
    <!-- Ancilliary information for completeness
      -->
    <inceptionYear>2009</inceptionYear>

    <!-- ============================================================================= -->

    <!--

     What are we depedent on for the Mojos to execute? We need the
     plugin API itself and of course we need the ANTLR Tool and runtime
     and any of their dependencies, which we inherit. The Tool itself provides
     us with all the dependencies, so we need only name it here.
      -->
    <dependencies>

        <!--
          The things we need to build the target language recognizer
          -->
        <dependency>
            <groupId>org.apache.maven</groupId>
            <artifactId>maven-plugin-api</artifactId>
            <version>3.0.5</version>
            <scope>compile</scope>
        </dependency>

        <dependency>
            <groupId>org.apache.maven</groupId>
            <artifactId>maven-project</artifactId>
            <version>2.2.1</version>
        </dependency>

        <dependency>
            <groupId>org.codehaus.plexus</groupId>
            <artifactId>plexus-compiler-api</artifactId>
            <version>2.2</version>
        </dependency>

        <dependency>
            <groupId>org.sonatype.plexus</groupId>
            <artifactId>plexus-build-api</artifactId>
            <version>0.0.7</version>
        </dependency>

        <!--
         The version of ANTLR tool that this version of the plugin controls.
         We have decided that this should be in lockstep with ANTLR itself, other
         than -1 -2 -3 etc patch releases.
          -->
        <dependency>
            <groupId>com.tunnelvisionlabs</groupId>
            <artifactId>antlr4</artifactId>
            <version>${project.version}</version>
        </dependency>

        <!--
          Testing requirements...
          -->
        <dependency>

            <groupId>junit</groupId>
            <artifactId>junit</artifactId>
            <version>4.11</version>
            <scope>test</scope>

        </dependency>

        <dependency>
            <groupId>org.apache.maven.shared</groupId>
            <artifactId>maven-plugin-testing-harness</artifactId>
            <version>1.1</version>
            <scope>test</scope>
        </dependency>

        <dependency>
            <groupId>org.apache.maven.plugin-tools</groupId>
            <artifactId>maven-plugin-annotations</artifactId>
            <version>3.2</version>
            <scope>provided</scope>
        </dependency>

    </dependencies>
    
    <build>

        <defaultGoal>install</defaultGoal>
        <resources>
            <resource>
                <directory>resources</directory>
            </resource>
        </resources>

        <plugins>

            <plugin>
                <groupId>org.apache.maven.plugins</groupId>
                <artifactId>maven-plugin-plugin</artifactId>
                <version>3.2</version>
                <configuration>
                    <!-- see http://jira.codehaus.org/browse/MNG-5346 -->
                    <skipErrorNoDescriptorsFound>true</skipErrorNoDescriptorsFound>
                </configuration>
                <executions>
                    <execution>
                        <id>mojo-descriptor</id>
                        <goals>
                            <goal>descriptor</goal>
                        </goals>
                    </execution>
                    <execution>
                        <id>help-goal</id>
                        <goals>
                            <goal>helpmojo</goal>
                        </goals>
                    </execution>
                </executions>
            </plugin>

            <plugin>
                <groupId>org.apache.maven.plugins</groupId>
                <artifactId>maven-site-plugin</artifactId>
                <version>3.3</version>
            </plugin>

            <plugin>
                <groupId>org.apache.maven.plugins</groupId>
                <artifactId>maven-project-info-reports-plugin</artifactId>
                <version>2.7</version>
                <configuration>
                    <dependencyLocationsEnabled>false</dependencyLocationsEnabled>
                </configuration>
            </plugin>

        </plugins>

    </build>

    <reporting>
        <plugins>
            <plugin>
                <groupId>org.apache.maven.plugins</groupId>
                <artifactId>maven-plugin-plugin</artifactId>
                <version>3.2</version>
            </plugin>

            <plugin>
                <groupId>org.apache.maven.plugins</groupId>
                <artifactId>maven-javadoc-plugin</artifactId>
                <version>2.9</version>
                <configuration>
                    <quiet>true</quiet>
                </configuration>
            </plugin>

            <plugin>
                <groupId>org.apache.maven.plugins</groupId>
                <artifactId>maven-jxr-plugin</artifactId>
                <version>2.3</version>
            </plugin>
        </plugins>
    </reporting>
</project><|MERGE_RESOLUTION|>--- conflicted
+++ resolved
@@ -40,11 +40,7 @@
     <parent>
         <groupId>com.tunnelvisionlabs</groupId>
         <artifactId>antlr4-master</artifactId>
-<<<<<<< HEAD
-        <version>4.3</version>
-=======
         <version>4.3.1-SNAPSHOT</version>
->>>>>>> b6311928
     </parent>
 
     <artifactId>antlr4-maven-plugin</artifactId>
