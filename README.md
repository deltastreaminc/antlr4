--- conflicted
+++ resolved
@@ -11,14 +11,10 @@
 [University of San Francisco](http://www.usfca.edu/)
 * [Sam Harwell](http://tunnelvisionlabs.com/) (Tool co-author, Java and C# target)
 * Eric Vergnaud (Javascript, Python2, Python3 targets and significant work on C# target)
-<<<<<<< HEAD
+* [Peter Boyer](https://github.com/pboyer) (Go target)
 * [Mike Lischke](http://www.soft-gems.net/) (C++ completed target)
 * Dan McLaughlin (C++ initial target)
 * David Sisson (C++ initial target and test)
-
-=======
-* [Peter Boyer](https://github.com/pboyer) (Go target)
->>>>>>> 95c850e5
 
 ## Useful information
 
