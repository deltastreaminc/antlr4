/*
 * [The "BSD license"]
 *  Copyright (c) 2012 Terence Parr
 *  Copyright (c) 2012 Sam Harwell
 *  All rights reserved.
 *
 *  Redistribution and use in source and binary forms, with or without
 *  modification, are permitted provided that the following conditions
 *  are met:
 *
 *  1. Redistributions of source code must retain the above copyright
 *     notice, this list of conditions and the following disclaimer.
 *  2. Redistributions in binary form must reproduce the above copyright
 *     notice, this list of conditions and the following disclaimer in the
 *     documentation and/or other materials provided with the distribution.
 *  3. The name of the author may not be used to endorse or promote products
 *     derived from this software without specific prior written permission.
 *
 *  THIS SOFTWARE IS PROVIDED BY THE AUTHOR ``AS IS'' AND ANY EXPRESS OR
 *  IMPLIED WARRANTIES, INCLUDING, BUT NOT LIMITED TO, THE IMPLIED WARRANTIES
 *  OF MERCHANTABILITY AND FITNESS FOR A PARTICULAR PURPOSE ARE DISCLAIMED.
 *  IN NO EVENT SHALL THE AUTHOR BE LIABLE FOR ANY DIRECT, INDIRECT,
 *  INCIDENTAL, SPECIAL, EXEMPLARY, OR CONSEQUENTIAL DAMAGES (INCLUDING, BUT
 *  NOT LIMITED TO, PROCUREMENT OF SUBSTITUTE GOODS OR SERVICES; LOSS OF USE,
 *  DATA, OR PROFITS; OR BUSINESS INTERRUPTION) HOWEVER CAUSED AND ON ANY
 *  THEORY OF LIABILITY, WHETHER IN CONTRACT, STRICT LIABILITY, OR TORT
 *  (INCLUDING NEGLIGENCE OR OTHERWISE) ARISING IN ANY WAY OUT OF THE USE OF
 *  THIS SOFTWARE, EVEN IF ADVISED OF THE POSSIBILITY OF SUCH DAMAGE.
 */

package org.antlr.v4.codegen;

import org.antlr.v4.Tool;
import org.antlr.v4.codegen.model.OutputModelObject;
import org.antlr.v4.runtime.Token;
import org.antlr.v4.runtime.misc.NotNull;
import org.antlr.v4.tool.ErrorType;
import org.antlr.v4.tool.Grammar;
import org.stringtemplate.v4.AutoIndentWriter;
import org.stringtemplate.v4.ST;
import org.stringtemplate.v4.STGroup;
import org.stringtemplate.v4.STWriter;

import java.io.IOException;
import java.io.Writer;
import java.lang.reflect.Constructor;
import java.lang.reflect.InvocationTargetException;
import java.util.HashMap;
import java.util.Map;

/** General controller for code gen.  Can instantiate sub generator(s).
 */
public class CodeGenerator {
	public static final String TEMPLATE_ROOT = "org/antlr/v4/tool/templates/codegen";
	public static final String VOCAB_FILE_EXTENSION = ".tokens";
	public static final String DEFAULT_LANGUAGE = "Java";
	public final static String vocabFilePattern =
		"<tokens.keys:{t | <t>=<tokens.(t)>\n}>" +
		"<literals.keys:{t | <t>=<literals.(t)>\n}>";

	@NotNull
	public final Grammar g;
	@NotNull
	public final Tool tool;
	@NotNull
	public final String language;

	private Target target;

	public int lineWidth = 72;

	public CodeGenerator(@NotNull Grammar g) {
		this(g.tool, g, g.getOptionString("language"));
	}

	public CodeGenerator(@NotNull Tool tool, @NotNull Grammar g, String language) {
		this.g = g;
		this.tool = tool;
		this.language = language != null ? language : DEFAULT_LANGUAGE;
	}

	public Target getTarget() {
		if (target == null) {
			loadLanguageTarget(language);
		}

		return target;
	}

	public STGroup getTemplates() {
		return getTarget().getTemplates();
	}

	protected void loadLanguageTarget(String language) {
		String targetName = "org.antlr.v4.codegen."+language+"Target";
		try {
			Class<? extends Target> c = Class.forName(targetName).asSubclass(Target.class);
			Constructor<? extends Target> ctor = c.getConstructor(CodeGenerator.class);
			target = ctor.newInstance(this);
		}
		catch (ClassNotFoundException cnfe) {
			tool.errMgr.toolError(ErrorType.CANNOT_CREATE_TARGET_GENERATOR,
						 cnfe,
						 targetName);
		}
		catch (NoSuchMethodException nsme) {
			tool.errMgr.toolError(ErrorType.CANNOT_CREATE_TARGET_GENERATOR,
						 nsme,
						 targetName);
		}
		catch (InvocationTargetException ite) {
			tool.errMgr.toolError(ErrorType.CANNOT_CREATE_TARGET_GENERATOR,
						 ite,
						 targetName);
		}
		catch (InstantiationException ie) {
			tool.errMgr.toolError(ErrorType.CANNOT_CREATE_TARGET_GENERATOR,
						 ie,
						 targetName);
		}
		catch (IllegalAccessException cnfe) {
			tool.errMgr.toolError(ErrorType.CANNOT_CREATE_TARGET_GENERATOR,
						 cnfe,
						 targetName);
		}
	}

	// CREATE TEMPLATES BY WALKING MODEL

	private OutputModelController createController() {
		OutputModelFactory factory = new ParserFactory(this);
		OutputModelController controller = new OutputModelController(factory);
		factory.setController(controller);
		return controller;
	}

	private ST walk(OutputModelObject outputModel) {
		OutputModelWalker walker = new OutputModelWalker(tool, getTemplates());
		return walker.walk(outputModel);
	}

	public ST generateLexer() { return walk(createController().buildLexerOutputModel()); }
	public ST generateParser() { return walk(createController().buildParserOutputModel()); }
	public ST generateListener() { return walk(createController().buildListenerOutputModel()); }
	public ST generateBaseListener() { return walk(createController().buildBaseListenerOutputModel()); }
	public ST generateVisitor() { return walk(createController().buildVisitorOutputModel()); }
	public ST generateBaseVisitor() { return walk(createController().buildBaseVisitorOutputModel()); }

	/** Generate a token vocab file with all the token names/types.  For example:
	 *  ID=7
	 *  FOR=8
	 *  'for'=8
	 *
	 *  This is independent of the target language; used by antlr internally
	 */
	ST getTokenVocabOutput() {
		ST vocabFileST = new ST(vocabFilePattern);
		Map<String,Integer> tokens = new HashMap<String,Integer>();
		// make constants for the token names
		for (String t : g.tokenNameToTypeMap.keySet()) {
			int tokenType = g.tokenNameToTypeMap.get(t);
			if ( tokenType>=Token.MIN_USER_TOKEN_TYPE) {
				tokens.put(t, tokenType);
			}
		}
		vocabFileST.add("tokens", tokens);

		// now dump the strings
		Map<String,Integer> literals = new HashMap<String,Integer>();
		for (String literal : g.stringLiteralToTypeMap.keySet()) {
			int tokenType = g.stringLiteralToTypeMap.get(literal);
			if ( tokenType>=Token.MIN_USER_TOKEN_TYPE) {
				literals.put(literal, tokenType);
			}
		}
		vocabFileST.add("literals", literals);

		return vocabFileST;
	}

	public void writeRecognizer(ST outputFileST) {
		getTarget().genFile(g, outputFileST, getRecognizerFileName());
	}

	public void writeListener(ST outputFileST) {
		getTarget().genFile(g,outputFileST, getListenerFileName());
	}

	public void writeBaseListener(ST outputFileST) {
		getTarget().genFile(g,outputFileST, getBaseListenerFileName());
	}

	public void writeVisitor(ST outputFileST) {
		getTarget().genFile(g,outputFileST, getVisitorFileName());
	}

	public void writeBaseVisitor(ST outputFileST) {
		getTarget().genFile(g,outputFileST, getBaseVisitorFileName());
	}

	public void writeHeaderFile() {
		String fileName = getHeaderFileName();
		if ( fileName==null ) return;
		if ( getTemplates().isDefined("headerFile") ) {
			ST extST = getTemplates().getInstanceOf("headerFileExtension");
			ST headerFileST = null;
			// TODO:  don't hide this header file generation here!
			getTarget().genRecognizerHeaderFile(g,headerFileST,extST.render(lineWidth));
		}
	}

	public void writeVocabFile() {
		// write out the vocab interchange file; used by antlr,
		// does not change per target
		ST tokenVocabSerialization = getTokenVocabOutput();
		String fileName = getVocabFileName();
		if ( fileName!=null ) {
			getTarget().genFile(g, tokenVocabSerialization, fileName);
		}
	}

	public void write(ST code, String fileName) {
		try {
<<<<<<< HEAD
			@SuppressWarnings("unused")
			long start = System.currentTimeMillis();
=======
//			long start = System.currentTimeMillis();
>>>>>>> 10f45abb
			Writer w = tool.getOutputFileWriter(g, fileName);
			STWriter wr = new AutoIndentWriter(w);
			wr.setLineWidth(lineWidth);
			code.write(wr);
			w.close();
<<<<<<< HEAD
			@SuppressWarnings("unused")
			long stop = System.currentTimeMillis();
=======
//			long stop = System.currentTimeMillis();
>>>>>>> 10f45abb
		}
		catch (IOException ioe) {
			tool.errMgr.toolError(ErrorType.CANNOT_WRITE_FILE,
								  ioe,
								  fileName);
		}
	}

	/** Generate TParser.java and TLexer.java from T.g4 if combined, else
	 *  just use T.java as output regardless of type.
	 */
	public String getRecognizerFileName() {
		ST extST = getTemplates().getInstanceOf("codeFileExtension");
		String recognizerName = g.getRecognizerName();
		return recognizerName+extST.render();
	}

	/** A given grammar T, return the listener name such as
	 *  TListener.java, if we're using the Java target.
 	 */
	public String getListenerFileName() {
		assert g.name != null;
		ST extST = getTemplates().getInstanceOf("codeFileExtension");
		String listenerName = g.name + "Listener";
		return listenerName+extST.render();
	}

	/** A given grammar T, return the visitor name such as
	 *  TVisitor.java, if we're using the Java target.
 	 */
	public String getVisitorFileName() {
		assert g.name != null;
		ST extST = getTemplates().getInstanceOf("codeFileExtension");
		String listenerName = g.name + "Visitor";
		return listenerName+extST.render();
	}

	/** A given grammar T, return a blank listener implementation
	 *  such as TBaseListener.java, if we're using the Java target.
 	 */
	public String getBaseListenerFileName() {
		assert g.name != null;
		ST extST = getTemplates().getInstanceOf("codeFileExtension");
		String listenerName = g.name + "BaseListener";
		return listenerName+extST.render();
	}

	/** A given grammar T, return a blank listener implementation
	 *  such as TBaseListener.java, if we're using the Java target.
 	 */
	public String getBaseVisitorFileName() {
		assert g.name != null;
		ST extST = getTemplates().getInstanceOf("codeFileExtension");
		String listenerName = g.name + "BaseVisitor";
		return listenerName+extST.render();
	}

	/** What is the name of the vocab file generated for this grammar?
	 *  Returns null if no .tokens file should be generated.
	 */
	public String getVocabFileName() {
		return g.name+VOCAB_FILE_EXTENSION;
	}

	public String getHeaderFileName() {
		ST extST = getTemplates().getInstanceOf("headerFileExtension");
		if ( extST==null ) return null;
		String recognizerName = g.getRecognizerName();
		return recognizerName+extST.render();
	}
}<|MERGE_RESOLUTION|>--- conflicted
+++ resolved
@@ -221,23 +221,15 @@
 
 	public void write(ST code, String fileName) {
 		try {
-<<<<<<< HEAD
 			@SuppressWarnings("unused")
 			long start = System.currentTimeMillis();
-=======
-//			long start = System.currentTimeMillis();
->>>>>>> 10f45abb
 			Writer w = tool.getOutputFileWriter(g, fileName);
 			STWriter wr = new AutoIndentWriter(w);
 			wr.setLineWidth(lineWidth);
 			code.write(wr);
 			w.close();
-<<<<<<< HEAD
 			@SuppressWarnings("unused")
 			long stop = System.currentTimeMillis();
-=======
-//			long stop = System.currentTimeMillis();
->>>>>>> 10f45abb
 		}
 		catch (IOException ioe) {
 			tool.errMgr.toolError(ErrorType.CANNOT_WRITE_FILE,
