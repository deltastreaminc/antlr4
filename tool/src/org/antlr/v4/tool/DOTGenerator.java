/*
 * [The "BSD license"]
 *  Copyright (c) 2012 Terence Parr
 *  Copyright (c) 2012 Sam Harwell
 *  All rights reserved.
 *
 *  Redistribution and use in source and binary forms, with or without
 *  modification, are permitted provided that the following conditions
 *  are met:
 *
 *  1. Redistributions of source code must retain the above copyright
 *     notice, this list of conditions and the following disclaimer.
 *  2. Redistributions in binary form must reproduce the above copyright
 *     notice, this list of conditions and the following disclaimer in the
 *     documentation and/or other materials provided with the distribution.
 *  3. The name of the author may not be used to endorse or promote products
 *     derived from this software without specific prior written permission.
 *
 *  THIS SOFTWARE IS PROVIDED BY THE AUTHOR ``AS IS'' AND ANY EXPRESS OR
 *  IMPLIED WARRANTIES, INCLUDING, BUT NOT LIMITED TO, THE IMPLIED WARRANTIES
 *  OF MERCHANTABILITY AND FITNESS FOR A PARTICULAR PURPOSE ARE DISCLAIMED.
 *  IN NO EVENT SHALL THE AUTHOR BE LIABLE FOR ANY DIRECT, INDIRECT,
 *  INCIDENTAL, SPECIAL, EXEMPLARY, OR CONSEQUENTIAL DAMAGES (INCLUDING, BUT
 *  NOT LIMITED TO, PROCUREMENT OF SUBSTITUTE GOODS OR SERVICES; LOSS OF USE,
 *  DATA, OR PROFITS; OR BUSINESS INTERRUPTION) HOWEVER CAUSED AND ON ANY
 *  THEORY OF LIABILITY, WHETHER IN CONTRACT, STRICT LIABILITY, OR TORT
 *  (INCLUDING NEGLIGENCE OR OTHERWISE) ARISING IN ANY WAY OUT OF THE USE OF
 *  THIS SOFTWARE, EVEN IF ADVISED OF THE POSSIBILITY OF SUCH DAMAGE.
 */

package org.antlr.v4.tool;

import org.antlr.v4.misc.Utils;
import org.antlr.v4.runtime.atn.ATNConfig;
import org.antlr.v4.runtime.atn.ATNState;
import org.antlr.v4.runtime.atn.ActionTransition;
import org.antlr.v4.runtime.atn.AtomTransition;
import org.antlr.v4.runtime.atn.BlockEndState;
import org.antlr.v4.runtime.atn.BlockStartState;
import org.antlr.v4.runtime.atn.DecisionState;
import org.antlr.v4.runtime.atn.NotSetTransition;
import org.antlr.v4.runtime.atn.PlusBlockStartState;
import org.antlr.v4.runtime.atn.PlusLoopbackState;
import org.antlr.v4.runtime.atn.PredicateTransition;
import org.antlr.v4.runtime.atn.RangeTransition;
import org.antlr.v4.runtime.atn.RuleStopState;
import org.antlr.v4.runtime.atn.RuleTransition;
import org.antlr.v4.runtime.atn.SetTransition;
import org.antlr.v4.runtime.atn.StarBlockStartState;
import org.antlr.v4.runtime.atn.StarLoopEntryState;
import org.antlr.v4.runtime.atn.StarLoopbackState;
import org.antlr.v4.runtime.atn.Transition;
import org.antlr.v4.runtime.dfa.DFA;
import org.antlr.v4.runtime.dfa.DFAState;
import org.stringtemplate.v4.ST;
import org.stringtemplate.v4.STGroup;
import org.stringtemplate.v4.STGroupFile;

import java.util.ArrayList;
import java.util.BitSet;
import java.util.HashSet;
import java.util.LinkedList;
import java.util.List;
import java.util.Map;
import java.util.Set;

/** The DOT (part of graphviz) generation aspect. */
public class DOTGenerator {
	public static final boolean STRIP_NONREDUCED_STATES = false;

	protected String arrowhead="normal";
	protected String rankdir="LR";

	/** Library of output templates; use {@code <attrname>} format. */
    public static STGroup stlib = new STGroupFile("org/antlr/v4/tool/templates/dot/graphs.stg");

    protected Grammar grammar;

    /** This aspect is associated with a grammar */
	public DOTGenerator(Grammar grammar) {
		this.grammar = grammar;
	}

	public String getDOT(DFA dfa, boolean isLexer) {
		if ( dfa.s0.get()==null )	return null;

		ST dot = stlib.getInstanceOf("dfa");
		dot.add("name", "DFA"+dfa.decision);
		dot.add("startState", dfa.s0.get().stateNumber);
//		dot.add("useBox", Tool.internalOption_ShowATNConfigsInDFA);
		dot.add("rankdir", rankdir);

		// define stop states first; seems to be a bug in DOT where doublecircle
		for (DFAState d : dfa.states.keySet()) {
			if ( !d.isAcceptState ) continue;
			ST st = stlib.getInstanceOf("stopstate");
			st.add("name", "s"+d.stateNumber);
			st.add("label", getStateLabel(d));
			dot.add("states", st);
		}

		for (DFAState d : dfa.states.keySet()) {
			if ( d.isAcceptState ) continue;
			if ( d.stateNumber == Integer.MAX_VALUE ) continue;
			ST st = stlib.getInstanceOf("state");
			st.add("name", "s"+d.stateNumber);
			st.add("label", getStateLabel(d));
			dot.add("states", st);
		}

		for (DFAState d : dfa.states.keySet()) {
			Map<Integer, DFAState> edges = d.getEdgeMap();
			for (Map.Entry<Integer, DFAState> entry : edges.entrySet()) {
				DFAState target = entry.getValue();
				if ( target==null) continue;
				if ( target.stateNumber == Integer.MAX_VALUE ) continue;
				int ttype = entry.getKey();
				String label = String.valueOf(ttype);
				if ( isLexer ) label = "'"+getEdgeLabel(String.valueOf((char)ttype))+"'";
				else if ( grammar!=null ) label = grammar.getTokenDisplayName(ttype);
				ST st = stlib.getInstanceOf("edge");
				st.add("label", label);
				st.add("src", "s"+d.stateNumber);
				st.add("target", "s"+target.stateNumber);
				st.add("arrowhead", arrowhead);
				dot.add("edges", st);
			}
		}

		String output = dot.render();
		return Utils.sortLinesInString(output);
	}

	protected String getStateLabel(DFAState s) {
		if ( s==null ) return "null";
		StringBuilder buf = new StringBuilder(250);
		buf.append('s');
		buf.append(s.stateNumber);
		if ( s.isAcceptState ) {
			buf.append("=>").append(s.prediction);
		}
<<<<<<< HEAD
		if ( grammar!=null && grammar.tool.verbose_dfa ) {
			BitSet alts = s.configs.getRepresentedAlternatives();
			buf.append("\\n");
			Set<ATNConfig> configurations = s.configs;
			for (int alt = alts.nextSetBit(0); alt >= 0; alt = alts.nextSetBit(alt + 1)) {
				if ( alt>alts.nextSetBit(0) ) {
					buf.append("\\n");
				}
				buf.append("alt");
				buf.append(alt);
				buf.append(':');
				// get a list of configs for just this alt
				// it will help us print better later
				List<ATNConfig> configsInAlt = new ArrayList<ATNConfig>();
				for (ATNConfig c : configurations) {
					if ( c.getAlt()!=alt ) continue;
					configsInAlt.add(c);
				}
				int n = 0;
				for (int cIndex = 0; cIndex < configsInAlt.size(); cIndex++) {
					ATNConfig c = configsInAlt.get(cIndex);
					n++;
					buf.append(c.toString(null, false));
					if ( (cIndex+1)<configsInAlt.size() ) {
						buf.append(", ");
=======
		if ( s.requiresFullContext) {
			buf.append("^");
		}
		if ( grammar!=null ) {
			Set<Integer> alts = s.getAltSet();
			if ( alts!=null ) {
				buf.append("\\n");
				// separate alts
				IntegerList altList = new IntegerList();
				altList.addAll(alts);
				altList.sort();
				Set<ATNConfig> configurations = s.configs;
				for (int altIndex = 0; altIndex < altList.size(); altIndex++) {
					int alt = altList.get(altIndex);
					if ( altIndex>0 ) {
						buf.append("\\n");
					}
					buf.append("alt");
					buf.append(alt);
					buf.append(':');
					// get a list of configs for just this alt
					// it will help us print better later
					List<ATNConfig> configsInAlt = new ArrayList<ATNConfig>();
					for (ATNConfig c : configurations) {
						if (c.alt != alt) continue;
						configsInAlt.add(c);
>>>>>>> 3946c05e
					}
					if ( n%5==0 && (configsInAlt.size()-cIndex)>3 ) {
						buf.append("\\n");
					}
				}
			}
		}
		String stateLabel = buf.toString();
        return stateLabel;
    }

	public String getDOT(ATNState startState) {
		return getDOT(startState, false);
	}

	public String getDOT(ATNState startState, boolean isLexer) {
		Set<String> ruleNames = grammar.rules.keySet();
		String[] names = new String[ruleNames.size()+1];
		int i = 0;
		for (String s : ruleNames) names[i++] = s;
		return getDOT(startState, names, isLexer);
	}

    /** Return a String containing a DOT description that, when displayed,
     *  will show the incoming state machine visually.  All nodes reachable
     *  from startState will be included.
     */
	public String getDOT(ATNState startState, String[] ruleNames, boolean isLexer) {
		if ( startState==null )	return null;

		// The output DOT graph for visualization
		Set<ATNState> markedStates = new HashSet<ATNState>();
		ST dot = stlib.getInstanceOf("atn");
		dot.add("startState", startState.stateNumber);
		dot.add("rankdir", rankdir);

		List<ATNState> work = new LinkedList<ATNState>();

		work.add(startState);
		while ( !work.isEmpty() ) {
			ATNState s = work.get(0);
			if ( markedStates.contains(s) ) { work.remove(0); continue; }
			markedStates.add(s);

			// don't go past end of rule node to the follow states
			if ( s instanceof RuleStopState) continue;

			// special case: if decision point, then line up the alt start states
			// unless it's an end of block
//			if ( s instanceof BlockStartState ) {
//				ST rankST = stlib.getInstanceOf("decision-rank");
//				DecisionState alt = (DecisionState)s;
//				for (int i=0; i<alt.getNumberOfTransitions(); i++) {
//					ATNState target = alt.transition(i).target;
//					if ( target!=null ) {
//						rankST.add("states", target.stateNumber);
//					}
//				}
//				dot.add("decisionRanks", rankST);
//			}

			// make a DOT edge for each transition
			ST edgeST;
			for (int i = 0; i < s.getNumberOfTransitions(); i++) {
				Transition edge = s.transition(i);
				if ( edge instanceof RuleTransition ) {
					RuleTransition rr = ((RuleTransition)edge);
					// don't jump to other rules, but display edge to follow node
					edgeST = stlib.getInstanceOf("edge");
					edgeST.add("label", "<"+ruleNames[rr.ruleIndex]+">");
					edgeST.add("src", "s"+s.stateNumber);
					edgeST.add("target", "s"+rr.followState.stateNumber);
					edgeST.add("arrowhead", arrowhead);
					dot.add("edges", edgeST);
					work.add(rr.followState);
					continue;
				}
				if ( edge instanceof ActionTransition) {
					edgeST = stlib.getInstanceOf("action-edge");
					edgeST.add("label", getEdgeLabel(edge.toString()));
				}
				else if ( edge instanceof PredicateTransition ) {
					edgeST = stlib.getInstanceOf("edge");
					edgeST.add("label", getEdgeLabel(edge.toString()));
				}
				else if ( edge.isEpsilon() ) {
					edgeST = stlib.getInstanceOf("epsilon-edge");
					edgeST.add("label", getEdgeLabel(edge.toString()));
					boolean loopback = false;
					if (edge.target instanceof PlusBlockStartState) {
						loopback = s.equals(((PlusBlockStartState)edge.target).loopBackState);
					}
					else if (edge.target instanceof StarLoopEntryState) {
						loopback = s.equals(((StarLoopEntryState)edge.target).loopBackState);
					}
					edgeST.add("loopback", loopback);
				}
				else if ( edge instanceof AtomTransition ) {
					edgeST = stlib.getInstanceOf("edge");
					AtomTransition atom = (AtomTransition)edge;
					String label = String.valueOf(atom.label);
					if ( isLexer ) label = "'"+getEdgeLabel(String.valueOf((char)atom.label))+"'";
					else if ( grammar!=null ) label = grammar.getTokenDisplayName(atom.label);
					edgeST.add("label", getEdgeLabel(label));
				}
				else if ( edge instanceof SetTransition ) {
					edgeST = stlib.getInstanceOf("edge");
					SetTransition set = (SetTransition)edge;
					String label = set.label().toString();
					if ( isLexer ) label = set.label().toString(true);
					else if ( grammar!=null ) label = set.label().toString(grammar.getTokenNames());
					if ( edge instanceof NotSetTransition ) label = "~"+label;
					edgeST.add("label", getEdgeLabel(label));
				}
				else if ( edge instanceof RangeTransition ) {
					edgeST = stlib.getInstanceOf("edge");
					RangeTransition range = (RangeTransition)edge;
					String label = range.label().toString();
					if ( isLexer ) label = range.toString();
					else if ( grammar!=null ) label = range.label().toString(grammar.getTokenNames());
					edgeST.add("label", getEdgeLabel(label));
				}
				else {
					edgeST = stlib.getInstanceOf("edge");
					edgeST.add("label", getEdgeLabel(edge.toString()));
				}
				edgeST.add("src", "s"+s.stateNumber);
				edgeST.add("target", "s"+edge.target.stateNumber);
				edgeST.add("arrowhead", arrowhead);
				if (s.getNumberOfTransitions() > 1) {
					edgeST.add("transitionIndex", i);
				} else {
					edgeST.add("transitionIndex", false);
				}
				dot.add("edges", edgeST);
				work.add(edge.target);
			}
		}

		// define nodes we visited (they will appear first in DOT output)
		// this is an example of ST's lazy eval :)
		// define stop state first; seems to be a bug in DOT where doublecircle
		// shape only works if we define them first. weird.
//		ATNState stopState = startState.atn.ruleToStopState.get(startState.rule);
//		if ( stopState!=null ) {
//			ST st = stlib.getInstanceOf("stopstate");
//			st.add("name", "s"+stopState.stateNumber);
//			st.add("label", getStateLabel(stopState));
//			dot.add("states", st);
//		}
		for (ATNState s : markedStates) {
			if ( !(s instanceof RuleStopState) ) continue;
			ST st = stlib.getInstanceOf("stopstate");
			st.add("name", "s"+s.stateNumber);
			st.add("label", getStateLabel(s));
			dot.add("states", st);
		}

		for (ATNState s : markedStates) {
			if ( s instanceof RuleStopState ) continue;
			ST st = stlib.getInstanceOf("state");
			st.add("name", "s"+s.stateNumber);
			st.add("label", getStateLabel(s));
			st.add("transitions", s.getTransitions());
			dot.add("states", st);
		}

		return dot.render();
	}


    /** Do a depth-first walk of the state machine graph and
     *  fill a DOT description template.  Keep filling the
     *  states and edges attributes.  We know this is an ATN
     *  for a rule so don't traverse edges to other rules and
     *  don't go past rule end state.
     */
//    protected void walkRuleATNCreatingDOT(ST dot,
//                                          ATNState s)
//    {
//        if ( markedStates.contains(s) ) {
//            return; // already visited this node
//        }
//
//        markedStates.add(s.stateNumber); // mark this node as completed.
//
//        // first add this node
//        ST stateST;
//        if ( s instanceof RuleStopState ) {
//            stateST = stlib.getInstanceOf("stopstate");
//        }
//        else {
//            stateST = stlib.getInstanceOf("state");
//        }
//        stateST.add("name", getStateLabel(s));
//        dot.add("states", stateST);
//
//        if ( s instanceof RuleStopState )  {
//            return; // don't go past end of rule node to the follow states
//        }
//
//        // special case: if decision point, then line up the alt start states
//        // unless it's an end of block
//		if ( s instanceof DecisionState ) {
//			GrammarAST n = ((ATNState)s).ast;
//			if ( n!=null && s instanceof BlockEndState ) {
//				ST rankST = stlib.getInstanceOf("decision-rank");
//				ATNState alt = (ATNState)s;
//				while ( alt!=null ) {
//					rankST.add("states", getStateLabel(alt));
//					if ( alt.transition(1) !=null ) {
//						alt = (ATNState)alt.transition(1).target;
//					}
//					else {
//						alt=null;
//					}
//				}
//				dot.add("decisionRanks", rankST);
//			}
//		}
//
//        // make a DOT edge for each transition
//		ST edgeST = null;
//		for (int i = 0; i < s.getNumberOfTransitions(); i++) {
//            Transition edge = (Transition) s.transition(i);
//            if ( edge instanceof RuleTransition ) {
//                RuleTransition rr = ((RuleTransition)edge);
//                // don't jump to other rules, but display edge to follow node
//                edgeST = stlib.getInstanceOf("edge");
//				if ( rr.rule.g != grammar ) {
//					edgeST.add("label", "<"+rr.rule.g.name+"."+rr.rule.name+">");
//				}
//				else {
//					edgeST.add("label", "<"+rr.rule.name+">");
//				}
//				edgeST.add("src", getStateLabel(s));
//				edgeST.add("target", getStateLabel(rr.followState));
//				edgeST.add("arrowhead", arrowhead);
//                dot.add("edges", edgeST);
//				walkRuleATNCreatingDOT(dot, rr.followState);
//                continue;
//            }
//			if ( edge instanceof ActionTransition ) {
//				edgeST = stlib.getInstanceOf("action-edge");
//			}
//			else if ( edge instanceof PredicateTransition ) {
//				edgeST = stlib.getInstanceOf("edge");
//			}
//			else if ( edge.isEpsilon() ) {
//				edgeST = stlib.getInstanceOf("epsilon-edge");
//			}
//			else {
//				edgeST = stlib.getInstanceOf("edge");
//			}
//			edgeST.add("label", getEdgeLabel(edge.toString(grammar)));
//            edgeST.add("src", getStateLabel(s));
//			edgeST.add("target", getStateLabel(edge.target));
//			edgeST.add("arrowhead", arrowhead);
//            dot.add("edges", edgeST);
//            walkRuleATNCreatingDOT(dot, edge.target); // keep walkin'
//        }
//    }

    /** Fix edge strings so they print out in DOT properly;
	 *  generate any gated predicates on edge too.
	 */
    protected String getEdgeLabel(String label) {
		label = Utils.replace(label,"\\", "\\\\");
		label = Utils.replace(label,"\"", "\\\"");
		label = Utils.replace(label,"\n", "\\\\n");
		label = Utils.replace(label,"\r", "");
        return label;
    }

	protected String getStateLabel(ATNState s) {
		if ( s==null ) return "null";
		String stateLabel = "";

		if (s instanceof BlockStartState) {
			stateLabel += "&rarr;\\n";
		}
		else if (s instanceof BlockEndState) {
			stateLabel += "&larr;\\n";
		}

		stateLabel += String.valueOf(s.stateNumber);

		if (s instanceof PlusBlockStartState || s instanceof PlusLoopbackState) {
			stateLabel += "+";
		}
		else if (s instanceof StarBlockStartState || s instanceof StarLoopEntryState || s instanceof StarLoopbackState) {
			stateLabel += "*";
		}

		if ( s instanceof DecisionState && ((DecisionState)s).decision>=0 ) {
			stateLabel = stateLabel+"\\nd="+((DecisionState)s).decision;
		}

		return stateLabel;
	}

}<|MERGE_RESOLUTION|>--- conflicted
+++ resolved
@@ -139,8 +139,7 @@
 		if ( s.isAcceptState ) {
 			buf.append("=>").append(s.prediction);
 		}
-<<<<<<< HEAD
-		if ( grammar!=null && grammar.tool.verbose_dfa ) {
+		if ( grammar!=null ) {
 			BitSet alts = s.configs.getRepresentedAlternatives();
 			buf.append("\\n");
 			Set<ATNConfig> configurations = s.configs;
@@ -165,34 +164,6 @@
 					buf.append(c.toString(null, false));
 					if ( (cIndex+1)<configsInAlt.size() ) {
 						buf.append(", ");
-=======
-		if ( s.requiresFullContext) {
-			buf.append("^");
-		}
-		if ( grammar!=null ) {
-			Set<Integer> alts = s.getAltSet();
-			if ( alts!=null ) {
-				buf.append("\\n");
-				// separate alts
-				IntegerList altList = new IntegerList();
-				altList.addAll(alts);
-				altList.sort();
-				Set<ATNConfig> configurations = s.configs;
-				for (int altIndex = 0; altIndex < altList.size(); altIndex++) {
-					int alt = altList.get(altIndex);
-					if ( altIndex>0 ) {
-						buf.append("\\n");
-					}
-					buf.append("alt");
-					buf.append(alt);
-					buf.append(':');
-					// get a list of configs for just this alt
-					// it will help us print better later
-					List<ATNConfig> configsInAlt = new ArrayList<ATNConfig>();
-					for (ATNConfig c : configurations) {
-						if (c.alt != alt) continue;
-						configsInAlt.add(c);
->>>>>>> 3946c05e
 					}
 					if ( n%5==0 && (configsInAlt.size()-cIndex)>3 ) {
 						buf.append("\\n");
