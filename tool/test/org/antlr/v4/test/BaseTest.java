/*
 [The "BSD license"]
  Copyright (c) 2011 Terence Parr
  All rights reserved.

  Redistribution and use in source and binary forms, with or without
  modification, are permitted provided that the following conditions
  are met:

  1. Redistributions of source code must retain the above copyright
     notice, this list of conditions and the following disclaimer.
  2. Redistributions in binary form must reproduce the above copyright
     notice, this list of conditions and the following disclaimer in the
     documentation and/or other materials provided with the distribution.
  3. The name of the author may not be used to endorse or promote products
     derived from this software without specific prior written permission.

  THIS SOFTWARE IS PROVIDED BY THE AUTHOR ``AS IS'' AND ANY EXPRESS OR
  IMPLIED WARRANTIES, INCLUDING, BUT NOT LIMITED TO, THE IMPLIED WARRANTIES
  OF MERCHANTABILITY AND FITNESS FOR A PARTICULAR PURPOSE ARE DISCLAIMED.
  IN NO EVENT SHALL THE AUTHOR BE LIABLE FOR ANY DIRECT, INDIRECT,
  INCIDENTAL, SPECIAL, EXEMPLARY, OR CONSEQUENTIAL DAMAGES (INCLUDING, BUT
  NOT LIMITED TO, PROCUREMENT OF SUBSTITUTE GOODS OR SERVICES; LOSS OF USE,
  DATA, OR PROFITS; OR BUSINESS INTERRUPTION) HOWEVER CAUSED AND ON ANY
  THEORY OF LIABILITY, WHETHER IN CONTRACT, STRICT LIABILITY, OR TORT
  (INCLUDING NEGLIGENCE OR OTHERWISE) ARISING IN ANY WAY OUT OF THE USE OF
  THIS SOFTWARE, EVEN IF ADVISED OF THE POSSIBILITY OF SUCH DAMAGE.
 */
package org.antlr.v4.test;


import org.antlr.v4.Tool;
import org.antlr.v4.automata.ATNFactory;
import org.antlr.v4.automata.ATNPrinter;
import org.antlr.v4.automata.LexerATNFactory;
import org.antlr.v4.automata.ParserATNFactory;
import org.antlr.v4.codegen.CodeGenerator;
import org.antlr.v4.runtime.ANTLRInputStream;
import org.antlr.v4.runtime.CharStream;
import org.antlr.v4.runtime.CommonToken;
import org.antlr.v4.runtime.CommonTokenStream;
import org.antlr.v4.runtime.Lexer;
import org.antlr.v4.runtime.RuleContext;
import org.antlr.v4.runtime.Token;
import org.antlr.v4.runtime.TokenSource;
import org.antlr.v4.runtime.TokenStream;
import org.antlr.v4.runtime.WritableToken;
import org.antlr.v4.runtime.atn.ATN;
import org.antlr.v4.runtime.atn.ATNState;
import org.antlr.v4.runtime.atn.DecisionState;
import org.antlr.v4.runtime.atn.LexerATNSimulator;
import org.antlr.v4.runtime.dfa.DFA;
import org.antlr.v4.runtime.misc.IntegerList;
import org.antlr.v4.runtime.misc.Interval;
import org.antlr.v4.runtime.misc.Nullable;
import org.antlr.v4.semantics.SemanticPipeline;
import org.antlr.v4.tool.ANTLRMessage;
import org.antlr.v4.tool.DOTGenerator;
import org.antlr.v4.tool.DefaultToolListener;
import org.antlr.v4.tool.Grammar;
import org.antlr.v4.tool.GrammarSemanticsMessage;
import org.antlr.v4.tool.LexerGrammar;
import org.antlr.v4.tool.Rule;
import org.junit.After;
import org.junit.Assert;
import org.junit.Before;
import org.stringtemplate.v4.ST;
import org.stringtemplate.v4.STGroup;
import org.stringtemplate.v4.STGroupString;

import javax.tools.JavaCompiler;
import javax.tools.JavaFileObject;
import javax.tools.StandardJavaFileManager;
import javax.tools.ToolProvider;
import java.io.BufferedReader;
import java.io.BufferedWriter;
import java.io.File;
import java.io.FileWriter;
import java.io.IOException;
import java.io.InputStream;
import java.io.InputStreamReader;
import java.io.PipedInputStream;
import java.io.PipedOutputStream;
import java.io.PrintStream;
import java.lang.reflect.InvocationTargetException;
import java.lang.reflect.Method;
import java.net.MalformedURLException;
import java.net.URL;
import java.net.URLClassLoader;
import java.util.ArrayList;
import java.util.Arrays;
import java.util.Collections;
import java.util.HashSet;
import java.util.List;
import java.util.Map;
import java.util.Set;
import java.util.TreeMap;
import java.util.logging.Level;
import java.util.logging.Logger;


public abstract class BaseTest {
	public static final String newline = System.getProperty("line.separator");
	public static final String pathSep = System.getProperty("path.separator");

	public static final boolean TEST_IN_SAME_PROCESS = Boolean.parseBoolean(System.getProperty("antlr.testinprocess"));

    /**
     * Build up the full classpath we need, including the surefire path (if present)
     */
    public static final String CLASSPATH = System.getProperty("java.class.path");

	public String tmpdir = null;

    /** reset during setUp and set to true if we find a problem */
    protected boolean lastTestFailed = false;

	/** If error during parser execution, store stderr here; can't return
     *  stdout and stderr.  This doesn't trap errors from running antlr.
     */
	protected String stderrDuringParse;

    @Before
	public void setUp() throws Exception {
        lastTestFailed = false; // hope for the best, but set to true in asserts that fail
        // new output dir for each test
        tmpdir = new File(System.getProperty("java.io.tmpdir"),
						  getClass().getSimpleName()+"-"+System.currentTimeMillis()).getAbsolutePath();
//		tmpdir = "/tmp";
    }

    @After
    public void tearDown() throws Exception {
        // remove tmpdir if no error.
        if ( !lastTestFailed ) eraseTempDir();

    }

    protected org.antlr.v4.Tool newTool(String[] args) {
		Tool tool = new Tool(args);
		return tool;
	}

	protected Tool newTool() {
		org.antlr.v4.Tool tool = new Tool(new String[] {"-o", tmpdir});
		return tool;
	}

	ATN createATN(Grammar g) {
		if ( g.atn!=null ) return g.atn;
		semanticProcess(g);

		ParserATNFactory f = new ParserATNFactory(g);
		if ( g.isLexer() ) f = new LexerATNFactory((LexerGrammar)g);
		g.atn = f.createATN();

		return g.atn;
	}

	protected void semanticProcess(Grammar g) {
		if ( g.ast!=null && !g.ast.hasErrors ) {
			System.out.println(g.ast.toStringTree());
			Tool antlr = new Tool();
			SemanticPipeline sem = new SemanticPipeline(g);
			sem.process();
			if ( g.getImportedGrammars()!=null ) { // process imported grammars (if any)
				for (Grammar imp : g.getImportedGrammars()) {
					antlr.processNonCombinedGrammar(imp, false);
				}
			}
		}
	}

	public DFA createDFA(Grammar g, DecisionState s) {
//		PredictionDFAFactory conv = new PredictionDFAFactory(g, s);
//		DFA dfa = conv.createDFA();
//		conv.issueAmbiguityWarnings();
//		System.out.print("DFA="+dfa);
//		return dfa;
		return null;
	}

//	public void minimizeDFA(DFA dfa) {
//		DFAMinimizer dmin = new DFAMinimizer(dfa);
//		dfa.minimized = dmin.minimize();
//	}

	IntegerList getTypesFromString(Grammar g, String expecting) {
		IntegerList expectingTokenTypes = new IntegerList();
		if ( expecting!=null && !expecting.trim().isEmpty() ) {
			for (String tname : expecting.replace(" ", "").split(",")) {
				int ttype = g.getTokenType(tname);
				expectingTokenTypes.add(ttype);
			}
		}
		return expectingTokenTypes;
	}

	public IntegerList getTokenTypesViaATN(String input, LexerATNSimulator lexerATN) {
		ANTLRInputStream in = new ANTLRInputStream(input);
		IntegerList tokenTypes = new IntegerList();
		int ttype;
		do {
			ttype = lexerATN.matchATN(in);
			tokenTypes.add(ttype);
		} while ( ttype!= Token.EOF );
		return tokenTypes;
	}

	public List<String> getTokenTypes(LexerGrammar lg,
									  ATN atn,
									  CharStream input,
									  boolean adaptive)
	{
<<<<<<< HEAD
		LexerATNSimulator interp = new LexerATNSimulator(atn,null,null);
=======
		LexerATNSimulator interp = new LexerATNSimulator(atn,new DFA[1],null);
>>>>>>> 80560efc
		List<String> tokenTypes = new ArrayList<String>();
		int ttype;
		boolean hitEOF = false;
		do {
			if ( hitEOF ) {
				tokenTypes.add("EOF");
				break;
			}
			int t = input.LA(1);
			if ( adaptive ) ttype = interp.match(input, Lexer.DEFAULT_MODE);
			else ttype = interp.matchATN(input);
			if ( ttype == Token.EOF ) {
				tokenTypes.add("EOF");
			}
			else {
				tokenTypes.add(lg.typeToTokenList.get(ttype));
			}

			if ( t==CharStream.EOF ) {
				hitEOF = true;
			}
		} while ( ttype!=Token.EOF );
		return tokenTypes;
	}

	List<ANTLRMessage> checkRuleDFA(String gtext, String ruleName, String expecting)
		throws Exception
	{
		ErrorQueue equeue = new ErrorQueue();
		Grammar g = new Grammar(gtext, equeue);
		ATN atn = createATN(g);
		ATNState s = atn.ruleToStartState[g.getRule(ruleName).index];
		if ( s==null ) {
			System.err.println("no such rule: "+ruleName);
			return null;
		}
		ATNState t = s.transition(0).target;
		if ( !(t instanceof DecisionState) ) {
			System.out.println(ruleName+" has no decision");
			return null;
		}
		DecisionState blk = (DecisionState)t;
		checkRuleDFA(g, blk, expecting);
		return equeue.all;
	}

	List<ANTLRMessage> checkRuleDFA(String gtext, int decision, String expecting)
		throws Exception
	{
		ErrorQueue equeue = new ErrorQueue();
		Grammar g = new Grammar(gtext, equeue);
		ATN atn = createATN(g);
		DecisionState blk = atn.decisionToState.get(decision);
		checkRuleDFA(g, blk, expecting);
		return equeue.all;
	}

	void checkRuleDFA(Grammar g, DecisionState blk, String expecting)
		throws Exception
	{
		DFA dfa = createDFA(g, blk);
		String result = null;
		if ( dfa!=null ) result = dfa.toString();
		assertEquals(expecting, result);
	}

	List<ANTLRMessage> checkLexerDFA(String gtext, String expecting)
		throws Exception
	{
		return checkLexerDFA(gtext, LexerGrammar.DEFAULT_MODE_NAME, expecting);
	}

	List<ANTLRMessage> checkLexerDFA(String gtext, String modeName, String expecting)
		throws Exception
	{
		ErrorQueue equeue = new ErrorQueue();
		LexerGrammar g = new LexerGrammar(gtext, equeue);
		g.atn = createATN(g);
//		LexerATNToDFAConverter conv = new LexerATNToDFAConverter(g);
//		DFA dfa = conv.createDFA(modeName);
//		g.setLookaheadDFA(0, dfa); // only one decision to worry about
//
//		String result = null;
//		if ( dfa!=null ) result = dfa.toString();
//		assertEquals(expecting, result);
//
//		return equeue.all;
		return null;
	}

	/** Wow! much faster than compiling outside of VM. Finicky though.
	 *  Had rules called r and modulo. Wouldn't compile til I changed to 'a'.
	 */
	protected boolean compile(String... fileNames) {
		List<File> files = new ArrayList<File>();
		for (String fileName : fileNames) {
			File f = new File(tmpdir, fileName);
			files.add(f);
		}

		JavaCompiler compiler = ToolProvider.getSystemJavaCompiler();
//		DiagnosticCollector<JavaFileObject> diagnostics =
//			new DiagnosticCollector<JavaFileObject>();

		StandardJavaFileManager fileManager =
			compiler.getStandardFileManager(null, null, null);

		Iterable<? extends JavaFileObject> compilationUnits =
			fileManager.getJavaFileObjectsFromFiles(files);

		Iterable<String> compileOptions =
			Arrays.asList("-g", "-d", tmpdir, "-cp", tmpdir+pathSep+CLASSPATH);

		JavaCompiler.CompilationTask task =
			compiler.getTask(null, fileManager, null, compileOptions, null,
							 compilationUnits);
		boolean ok = task.call();

		try {
			fileManager.close();
		}
		catch (IOException ioe) {
			ioe.printStackTrace(System.err);
		}

//		List<String> errors = new ArrayList<String>();
//		for (Diagnostic diagnostic : diagnostics.getDiagnostics()) {
//			errors.add(
//				String.valueOf(diagnostic.getLineNumber())+
//				": " + diagnostic.getMessage(null));
//		}
//		if ( errors.size()>0 ) {
//			System.err.println("compile stderr from: "+cmdLine);
//			System.err.println(errors);
//			return false;
//		}
		return ok;

		/*
		File outputDir = new File(tmpdir);
		try {
			Process process =
				Runtime.getRuntime().exec(args, null, outputDir);
			StreamVacuum stdout = new StreamVacuum(process.getInputStream());
			StreamVacuum stderr = new StreamVacuum(process.getErrorStream());
			stdout.start();
			stderr.start();
			process.waitFor();
            stdout.join();
            stderr.join();
			if ( stdout.toString().length()>0 ) {
				System.err.println("compile stdout from: "+cmdLine);
				System.err.println(stdout);
			}
			if ( stderr.toString().length()>0 ) {
				System.err.println("compile stderr from: "+cmdLine);
				System.err.println(stderr);
			}
			int ret = process.exitValue();
			return ret==0;
		}
		catch (Exception e) {
			System.err.println("can't exec compilation");
			e.printStackTrace(System.err);
			return false;
		}
		*/
	}



	/** Return true if all is ok, no errors */
	protected boolean antlr(String fileName, String grammarFileName, String grammarStr, boolean defaultListener, String... extraOptions) {
		boolean allIsWell = true;
		System.out.println("dir "+tmpdir);
		mkdir(tmpdir);
		writeFile(tmpdir, fileName, grammarStr);
		ErrorQueue equeue = new ErrorQueue();
		final List<String> options = new ArrayList<String>();
		Collections.addAll(options, extraOptions);
		options.add("-o");
		options.add(tmpdir);
		options.add("-lib");
		options.add(tmpdir);
		options.add(new File(tmpdir,grammarFileName).toString());
		try {
			final String[] optionsA = new String[options.size()];
			options.toArray(optionsA);
			Tool antlr = newTool(optionsA);
			antlr.addListener(equeue);
			if (defaultListener) {
				antlr.addListener(new DefaultToolListener(antlr));
			}
			antlr.processGrammarsOnCommandLine();
		}
		catch (Exception e) {
			allIsWell = false;
			System.err.println("problems building grammar: "+e);
			e.printStackTrace(System.err);
		}

		allIsWell = equeue.errors.isEmpty();
		if ( !defaultListener && !equeue.errors.isEmpty() ) {
			System.err.println("antlr reports errors from "+options);
			for (int i = 0; i < equeue.errors.size(); i++) {
				ANTLRMessage msg = equeue.errors.get(i);
				System.err.println(msg);
			}
			System.out.println("!!!\ngrammar:");
			System.out.println(grammarStr);
			System.out.println("###");
		}
		if ( !defaultListener && !equeue.warnings.isEmpty() ) {
			System.err.println("antlr reports warnings from "+options);
			for (int i = 0; i < equeue.warnings.size(); i++) {
				ANTLRMessage msg = equeue.warnings.get(i);
				System.err.println(msg);
			}
		}

		return allIsWell;
	}

	protected String execLexer(String grammarFileName,
							   String grammarStr,
							   String lexerName,
							   String input)
	{
		return execLexer(grammarFileName, grammarStr, lexerName, input, false);
	}

	protected String execLexer(String grammarFileName,
							   String grammarStr,
							   String lexerName,
							   String input,
							   boolean showDFA)
	{
		boolean success = rawGenerateAndBuildRecognizer(grammarFileName,
									  grammarStr,
									  null,
									  lexerName);
		assertTrue(success);
		writeFile(tmpdir, "input", input);
		writeLexerTestFile(lexerName, showDFA);
		compile("Test.java");
		String output = execClass("Test");
		if ( stderrDuringParse!=null && stderrDuringParse.length()>0 ) {
			System.err.println(stderrDuringParse);
		}
		return output;
	}

	protected String execParser(String grammarFileName,
								String grammarStr,
								String parserName,
								String lexerName,
								String startRuleName,
								String input, boolean debug)
	{
		boolean success = rawGenerateAndBuildRecognizer(grammarFileName,
														grammarStr,
														parserName,
														lexerName,
														"-parse-listener",
														"-visitor");
		assertTrue(success);
		writeFile(tmpdir, "input", input);
		return rawExecRecognizer(parserName,
								 lexerName,
								 startRuleName,
								 debug);
	}

	/** Return true if all is well */
	protected boolean rawGenerateAndBuildRecognizer(String grammarFileName,
													String grammarStr,
													@Nullable String parserName,
													String lexerName,
													String... extraOptions)
	{
		return rawGenerateAndBuildRecognizer(grammarFileName, grammarStr, parserName, lexerName, false, extraOptions);
	}

	/** Return true if all is well */
	protected boolean rawGenerateAndBuildRecognizer(String grammarFileName,
													String grammarStr,
													@Nullable String parserName,
													String lexerName,
													boolean defaultListener,
													String... extraOptions)
	{
		boolean allIsWell =
			antlr(grammarFileName, grammarFileName, grammarStr, defaultListener, extraOptions);
		if (!allIsWell) {
			return false;
		}

		List<String> files = new ArrayList<String>();
		if ( lexerName!=null ) {
			files.add(lexerName+".java");
		}
		if ( parserName!=null ) {
			files.add(parserName+".java");
			Set<String> optionsSet = new HashSet<String>(Arrays.asList(extraOptions));
			if (!optionsSet.contains("-no-listener")) {
				files.add(grammarFileName.substring(0, grammarFileName.lastIndexOf('.'))+"BaseListener.java");
			}
			if (optionsSet.contains("-visitor")) {
				files.add(grammarFileName.substring(0, grammarFileName.lastIndexOf('.'))+"BaseVisitor.java");
			}
			if (optionsSet.contains("-parse-listener")) {
				files.add(grammarFileName.substring(0, grammarFileName.lastIndexOf('.'))+"BaseParseListener.java");
			}
		}
		allIsWell = compile(files.toArray(new String[files.size()]));
		return allIsWell;
	}

	protected String rawExecRecognizer(String parserName,
									   String lexerName,
									   String parserStartRuleName,
									   boolean debug)
	{
        this.stderrDuringParse = null;
		if ( parserName==null ) {
			writeLexerTestFile(lexerName, false);
		}
		else {
			writeTestFile(parserName,
						  lexerName,
						  parserStartRuleName,
						  debug);
		}

		compile("Test.java");
		return execClass("Test");
	}

	public String execRecognizer() {
		return execClass("Test");
	}

	public String execClass(String className) {
		if (TEST_IN_SAME_PROCESS) {
			PrintStream originalOut = System.out;
			PrintStream originalErr = System.err;
			try {
				ClassLoader loader = new URLClassLoader(new URL[] { new File(tmpdir).toURI().toURL() }, ClassLoader.getSystemClassLoader());
                final Class<?> mainClass = (Class<?>)loader.loadClass(className);
				final Method mainMethod = mainClass.getDeclaredMethod("main", String[].class);
				PipedInputStream stdoutIn = new PipedInputStream();
				PipedInputStream stderrIn = new PipedInputStream();
				PipedOutputStream stdoutOut = new PipedOutputStream(stdoutIn);
				PipedOutputStream stderrOut = new PipedOutputStream(stderrIn);
				System.setOut(new PrintStream(stdoutOut));
				System.setErr(new PrintStream(stderrOut));
				StreamVacuum stdoutVacuum = new StreamVacuum(stdoutIn);
				StreamVacuum stderrVacuum = new StreamVacuum(stderrIn);
				stdoutVacuum.start();
				stderrVacuum.start();
				mainMethod.invoke(null, (Object)new String[] { new File(tmpdir, "input").getAbsolutePath() });
				System.setOut(originalOut);
				originalOut = null;
				System.setErr(originalErr);
				originalErr = null;
				stdoutOut.close();
				stderrOut.close();
				stdoutVacuum.join();
				stderrVacuum.join();
				String output = stdoutVacuum.toString();
				if ( stderrVacuum.toString().length()>0 ) {
					this.stderrDuringParse = stderrVacuum.toString();
					System.err.println("exec stderrVacuum: "+ stderrVacuum);
				}
				return output;
			} catch (MalformedURLException ex) {
				Logger.getLogger(BaseTest.class.getName()).log(Level.SEVERE, null, ex);
			} catch (IOException ex) {
				Logger.getLogger(BaseTest.class.getName()).log(Level.SEVERE, null, ex);
			} catch (InterruptedException ex) {
				Logger.getLogger(BaseTest.class.getName()).log(Level.SEVERE, null, ex);
			} catch (IllegalAccessException ex) {
				Logger.getLogger(BaseTest.class.getName()).log(Level.SEVERE, null, ex);
			} catch (IllegalArgumentException ex) {
				Logger.getLogger(BaseTest.class.getName()).log(Level.SEVERE, null, ex);
			} catch (InvocationTargetException ex) {
				Logger.getLogger(BaseTest.class.getName()).log(Level.SEVERE, null, ex);
			} catch (NoSuchMethodException ex) {
				Logger.getLogger(BaseTest.class.getName()).log(Level.SEVERE, null, ex);
			} catch (SecurityException ex) {
				Logger.getLogger(BaseTest.class.getName()).log(Level.SEVERE, null, ex);
			} catch (ClassNotFoundException ex) {
				Logger.getLogger(BaseTest.class.getName()).log(Level.SEVERE, null, ex);
			} finally {
				if (originalOut != null) {
					System.setOut(originalOut);
				}
				if (originalErr != null) {
					System.setErr(originalErr);
				}
			}
		}

		try {
			String[] args = new String[] {
				"java", "-classpath", tmpdir+pathSep+CLASSPATH,
				className, new File(tmpdir, "input").getAbsolutePath()
			};
			//String cmdLine = "java -classpath "+CLASSPATH+pathSep+tmpdir+" Test " + new File(tmpdir, "input").getAbsolutePath();
			//System.out.println("execParser: "+cmdLine);
			Process process =
				Runtime.getRuntime().exec(args, null, new File(tmpdir));
			StreamVacuum stdoutVacuum = new StreamVacuum(process.getInputStream());
			StreamVacuum stderrVacuum = new StreamVacuum(process.getErrorStream());
			stdoutVacuum.start();
			stderrVacuum.start();
			process.waitFor();
			stdoutVacuum.join();
			stderrVacuum.join();
			String output = stdoutVacuum.toString();
			if ( stderrVacuum.toString().length()>0 ) {
				this.stderrDuringParse = stderrVacuum.toString();
				System.err.println("exec stderrVacuum: "+ stderrVacuum);
			}
			return output;
		}
		catch (Exception e) {
			System.err.println("can't exec recognizer");
			e.printStackTrace(System.err);
		}
		return null;
	}

	public void testErrors(String[] pairs, boolean printTree) {
        for (int i = 0; i < pairs.length; i+=2) {
            String input = pairs[i];
            String expect = pairs[i+1];
            ErrorQueue equeue = new ErrorQueue();
			Grammar g=null;
            try {
                String[] lines = input.split("\n");
				String fileName = getFilenameFromFirstLineOfGrammar(lines[0]);
                g = new Grammar(fileName, input, equeue);
            }
            catch (org.antlr.runtime.RecognitionException re) {
                re.printStackTrace(System.err);
            }
            String actual = equeue.toString(g.tool);
			System.err.println(actual);
			String msg = input;
			msg = msg.replaceAll("\n","\\\\n");
			msg = msg.replaceAll("\r","\\\\r");
			msg = msg.replaceAll("\t","\\\\t");

            assertEquals("error in: "+msg,expect,actual);
        }
    }

	public String getFilenameFromFirstLineOfGrammar(String line) {
		String fileName = "<string>";
		int grIndex = line.lastIndexOf("grammar");
		int semi = line.lastIndexOf(';');
		if ( grIndex>=0 && semi>=0 ) {
			int space = line.indexOf(' ', grIndex);
			fileName = line.substring(space+1, semi)+Tool.GRAMMAR_EXTENSION;
		}
		if ( fileName.length()==Tool.GRAMMAR_EXTENSION.length() ) fileName = "<string>";
		return fileName;
	}

//	void ambig(List<Message> msgs, int[] expectedAmbigAlts, String expectedAmbigInput)
//		throws Exception
//	{
//		ambig(msgs, 0, expectedAmbigAlts, expectedAmbigInput);
//	}

//	void ambig(List<Message> msgs, int i, int[] expectedAmbigAlts, String expectedAmbigInput)
//		throws Exception
//	{
//		List<Message> amsgs = getMessagesOfType(msgs, AmbiguityMessage.class);
//		AmbiguityMessage a = (AmbiguityMessage)amsgs.get(i);
//		if ( a==null ) assertNull(expectedAmbigAlts);
//		else {
//			assertEquals(a.conflictingAlts.toString(), Arrays.toString(expectedAmbigAlts));
//		}
//		assertEquals(expectedAmbigInput, a.input);
//	}

//	void unreachable(List<Message> msgs, int[] expectedUnreachableAlts)
//		throws Exception
//	{
//		unreachable(msgs, 0, expectedUnreachableAlts);
//	}

//	void unreachable(List<Message> msgs, int i, int[] expectedUnreachableAlts)
//		throws Exception
//	{
//		List<Message> amsgs = getMessagesOfType(msgs, UnreachableAltsMessage.class);
//		UnreachableAltsMessage u = (UnreachableAltsMessage)amsgs.get(i);
//		if ( u==null ) assertNull(expectedUnreachableAlts);
//		else {
//			assertEquals(u.conflictingAlts.toString(), Arrays.toString(expectedUnreachableAlts));
//		}
//	}

	List<ANTLRMessage> getMessagesOfType(List<ANTLRMessage> msgs, Class<? extends ANTLRMessage> c) {
		List<ANTLRMessage> filtered = new ArrayList<ANTLRMessage>();
		for (ANTLRMessage m : msgs) {
			if ( m.getClass() == c ) filtered.add(m);
		}
		return filtered;
	}

	void checkRuleATN(Grammar g, String ruleName, String expecting) {
		ParserATNFactory f = new ParserATNFactory(g);
		ATN atn = f.createATN();

		DOTGenerator dot = new DOTGenerator(g);
		System.out.println(dot.getDOT(atn.ruleToStartState[g.getRule(ruleName).index]));

		Rule r = g.getRule(ruleName);
		ATNState startState = atn.ruleToStartState[r.index];
		ATNPrinter serializer = new ATNPrinter(g, startState);
		String result = serializer.asString();

		//System.out.print(result);
		assertEquals(expecting, result);
	}

	public void testActions(String templates, String actionName, String action, String expected) throws org.antlr.runtime.RecognitionException {
		int lp = templates.indexOf('(');
		String name = templates.substring(0, lp);
		STGroup group = new STGroupString(templates);
		ST st = group.getInstanceOf(name);
		st.add(actionName, action);
		String grammar = st.render();
		ErrorQueue equeue = new ErrorQueue();
		Grammar g = new Grammar(grammar);
		if ( g.ast!=null && !g.ast.hasErrors ) {
			SemanticPipeline sem = new SemanticPipeline(g);
			sem.process();

			ATNFactory factory = new ParserATNFactory(g);
			if ( g.isLexer() ) factory = new LexerATNFactory((LexerGrammar)g);
			g.atn = factory.createATN();

			CodeGenerator gen = new CodeGenerator(g);
			ST outputFileST = gen.generateParser();
			String output = outputFileST.render();
			//System.out.println(output);
			String b = "#" + actionName + "#";
			int start = output.indexOf(b);
			String e = "#end-" + actionName + "#";
			int end = output.indexOf(e);
			String snippet = output.substring(start+b.length(),end);
			assertEquals(expected, snippet);
		}
		if ( equeue.size()>0 ) {
			System.err.println(equeue.toString(g.tool));
		}
	}

	public static class StreamVacuum implements Runnable {
		StringBuilder buf = new StringBuilder();
		BufferedReader in;
		Thread sucker;
		public StreamVacuum(InputStream in) {
			this.in = new BufferedReader( new InputStreamReader(in) );
		}
		public void start() {
			sucker = new Thread(this);
			sucker.start();
		}
		@Override
		public void run() {
			try {
				String line = in.readLine();
				while (line!=null) {
					buf.append(line);
					buf.append('\n');
					line = in.readLine();
				}
			}
			catch (IOException ioe) {
				System.err.println("can't read output from process");
			}
		}
		/** wait for the thread to finish */
		public void join() throws InterruptedException {
			sucker.join();
		}
		@Override
		public String toString() {
			return buf.toString();
		}
	}

	protected void checkGrammarSemanticsError(ErrorQueue equeue,
											  GrammarSemanticsMessage expectedMessage)
		throws Exception
	{
		ANTLRMessage foundMsg = null;
		for (int i = 0; i < equeue.errors.size(); i++) {
			ANTLRMessage m = equeue.errors.get(i);
			if (m.errorType==expectedMessage.errorType ) {
				foundMsg = m;
			}
		}
		assertNotNull("no error; "+expectedMessage.errorType+" expected", foundMsg);
		assertTrue("error is not a GrammarSemanticsMessage",
				   foundMsg instanceof GrammarSemanticsMessage);
		assertEquals(Arrays.toString(expectedMessage.args), Arrays.toString(foundMsg.args));
		if ( equeue.size()!=1 ) {
			System.err.println(equeue);
		}
	}

	protected void checkGrammarSemanticsWarning(ErrorQueue equeue,
											    GrammarSemanticsMessage expectedMessage)
		throws Exception
	{
		ANTLRMessage foundMsg = null;
		for (int i = 0; i < equeue.warnings.size(); i++) {
			ANTLRMessage m = equeue.warnings.get(i);
			if (m.errorType==expectedMessage.errorType ) {
				foundMsg = m;
			}
		}
		assertNotNull("no error; "+expectedMessage.errorType+" expected", foundMsg);
		assertTrue("error is not a GrammarSemanticsMessage",
				   foundMsg instanceof GrammarSemanticsMessage);
		assertEquals(Arrays.toString(expectedMessage.args), Arrays.toString(foundMsg.args));
		if ( equeue.size()!=1 ) {
			System.err.println(equeue);
		}
	}

	protected void checkError(ErrorQueue equeue,
							  ANTLRMessage expectedMessage)
		throws Exception
	{
		//System.out.println("errors="+equeue);
		ANTLRMessage foundMsg = null;
		for (int i = 0; i < equeue.errors.size(); i++) {
			ANTLRMessage m = equeue.errors.get(i);
			if (m.errorType==expectedMessage.errorType ) {
				foundMsg = m;
			}
		}
		assertTrue("no error; "+expectedMessage.errorType+" expected", !equeue.errors.isEmpty());
		assertTrue("too many errors; "+equeue.errors, equeue.errors.size()<=1);
		assertNotNull("couldn't find expected error: "+expectedMessage.errorType, foundMsg);
		/*
		assertTrue("error is not a GrammarSemanticsMessage",
				   foundMsg instanceof GrammarSemanticsMessage);
		 */
		assertTrue(Arrays.equals(expectedMessage.args, foundMsg.args));
	}

    public static class FilteringTokenStream extends CommonTokenStream {
        public FilteringTokenStream(TokenSource src) { super(src); }
        Set<Integer> hide = new HashSet<Integer>();
        @Override
        protected void sync(int i) {
            super.sync(i);
			Token t = get(i);
			if ( hide.contains(t.getType()) ) {
				((WritableToken)t).setChannel(Token.HIDDEN_CHANNEL);
			}
        }
        public void setTokenTypeChannel(int ttype, int channel) {
            hide.add(ttype);
        }
    }

	public static void writeFile(String dir, String fileName, String content) {
		try {
			File f = new File(dir, fileName);
			FileWriter w = new FileWriter(f);
			BufferedWriter bw = new BufferedWriter(w);
			bw.write(content);
			bw.close();
			w.close();
		}
		catch (IOException ioe) {
			System.err.println("can't write file");
			ioe.printStackTrace(System.err);
		}
	}

	protected void mkdir(String dir) {
		File f = new File(dir);
		f.mkdirs();
	}

	protected void writeTestFile(String parserName,
								 String lexerName,
								 String parserStartRuleName,
								 boolean debug)
	{
		ST outputFileST = new ST(
			"import org.antlr.v4.runtime.*;\n" +
			"import org.antlr.v4.runtime.tree.*;\n" +
			"\n" +
			"public class Test {\n" +
			"    public static void main(String[] args) throws Exception {\n" +
			"        CharStream input = new ANTLRFileStream(args[0]);\n" +
			"        <lexerName> lex = new <lexerName>(input);\n" +
			"        CommonTokenStream tokens = new CommonTokenStream(lex);\n" +
			"        <createParser>\n"+
			"		 parser.setBuildParseTree(true);\n" +
			"        parser.<parserStartRuleName>();\n" +
			"    }\n" +
			"}"
			);
        ST createParserST = new ST("        <parserName> parser = new <parserName>(tokens);\n");
		if ( debug ) {
			createParserST =
				new ST(
				"        <parserName> parser = new <parserName>(tokens);\n" +
                "        parser.addErrorListener(new DiagnosticErrorListener());\n");
		}
		outputFileST.add("createParser", createParserST);
		outputFileST.add("parserName", parserName);
		outputFileST.add("lexerName", lexerName);
		outputFileST.add("parserStartRuleName", parserStartRuleName);
		writeFile(tmpdir, "Test.java", outputFileST.render());
	}

	protected void writeLexerTestFile(String lexerName, boolean showDFA) {
		ST outputFileST = new ST(
			"import org.antlr.v4.runtime.*;\n" +
			"\n" +
			"public class Test {\n" +
			"    public static void main(String[] args) throws Exception {\n" +
			"        CharStream input = new ANTLRFileStream(args[0]);\n" +
			"        <lexerName> lex = new <lexerName>(input);\n" +
			"        CommonTokenStream tokens = new CommonTokenStream(lex);\n" +
			"        tokens.fill();\n" +
			"        for (Object t : tokens.getTokens()) System.out.println(t);\n" +
			(showDFA?"System.out.print(lex.getInterpreter().getDFA(Lexer.DEFAULT_MODE).toLexerString());\n":"")+
			"    }\n" +
			"}"
			);

		outputFileST.add("lexerName", lexerName);
		writeFile(tmpdir, "Test.java", outputFileST.render());
	}

	public void writeRecognizerAndCompile(String parserName, String lexerName,
										  String parserStartRuleName,
										  boolean debug) {
		if ( parserName==null ) {
			writeLexerTestFile(lexerName, debug);
		}
		else {
			writeTestFile(parserName,
						  lexerName,
						  parserStartRuleName,
						  debug);
		}

		compile("Test.java");
	}


    protected void eraseFiles(final String filesEndingWith) {
        File tmpdirF = new File(tmpdir);
        String[] files = tmpdirF.list();
        for(int i = 0; files!=null && i < files.length; i++) {
            if ( files[i].endsWith(filesEndingWith) ) {
                new File(tmpdir+"/"+files[i]).delete();
            }
        }
    }

    protected void eraseFiles() {
        File tmpdirF = new File(tmpdir);
        String[] files = tmpdirF.list();
        for(int i = 0; files!=null && i < files.length; i++) {
            new File(tmpdir+"/"+files[i]).delete();
        }
    }

    protected void eraseTempDir() {
        File tmpdirF = new File(tmpdir);
        if ( tmpdirF.exists() ) {
            eraseFiles();
            tmpdirF.delete();
        }
    }

	public String getFirstLineOfException() {
		if ( this.stderrDuringParse ==null ) {
			return null;
		}
		String[] lines = this.stderrDuringParse.split("\n");
		String prefix="Exception in thread \"main\" ";
		return lines[0].substring(prefix.length(),lines[0].length());
	}

    /**
     * When looking at a result set that consists of a Map/HashTable
     * we cannot rely on the output order, as the hashing algorithm or other aspects
     * of the implementation may be different on differnt JDKs or platforms. Hence
     * we take the Map, convert the keys to a List, sort them and Stringify the Map, which is a
     * bit of a hack, but guarantees that we get the same order on all systems. We assume that
     * the keys are strings.
     *
     * @param m The Map that contains keys we wish to return in sorted order
     * @return A string that represents all the keys in sorted order.
     */
    public <K, V> String sortMapToString(Map<K, V> m) {
        // Pass in crap, and get nothing back
        //
        if  (m == null) {
            return null;
        }

        System.out.println("Map toString looks like: " + m.toString());

        // Sort the keys in the Map
        //
        TreeMap<K, V> nset = new TreeMap<K, V>(m);

        System.out.println("Tree map looks like: " + nset.toString());
        return nset.toString();
    }

	public List<String> realElements(List<String> elements) {
		return elements.subList(Token.MIN_USER_TOKEN_TYPE, elements.size());
	}

    // override to track errors

    public void assertEquals(String msg, Object expected, Object actual) { try {Assert.assertEquals(msg,expected,actual);} catch (Error e) {lastTestFailed=true; throw e;} }
    public void assertEquals(Object expected, Object actual) { try {Assert.assertEquals(expected,actual);} catch (Error e) {lastTestFailed=true; throw e;} }
    public void assertEquals(String msg, long expected, long actual) { try {Assert.assertEquals(msg,expected,actual);} catch (Error e) {lastTestFailed=true; throw e;} }
    public void assertEquals(long expected, long actual) { try {Assert.assertEquals(expected,actual);} catch (Error e) {lastTestFailed=true; throw e;} }

    public void assertTrue(String message, boolean condition) { try {Assert.assertTrue(message,condition);} catch (Error e) {lastTestFailed=true; throw e;} }
    public void assertTrue(boolean condition) { try {Assert.assertTrue(condition);} catch (Error e) {lastTestFailed=true; throw e;} }

    public void assertFalse(String message, boolean condition) { try {Assert.assertFalse(message,condition);} catch (Error e) {lastTestFailed=true; throw e;} }
    public void assertFalse(boolean condition) { try {Assert.assertFalse(condition);} catch (Error e) {lastTestFailed=true; throw e;} }

    public void assertNotNull(String message, Object object) { try {Assert.assertNotNull(message, object);} catch (Error e) {lastTestFailed=true; throw e;} }
    public void assertNotNull(Object object) { try {Assert.assertNotNull(object);} catch (Error e) {lastTestFailed=true; throw e;} }

    public void assertNull(String message, Object object) { try {Assert.assertNull(message, object);} catch (Error e) {lastTestFailed=true; throw e;} }
    public void assertNull(Object object) { try {Assert.assertNull(object);} catch (Error e) {lastTestFailed=true; throw e;} }

	public static class IntTokenStream implements TokenStream {
		IntegerList types;
		int p=0;
		public IntTokenStream(IntegerList types) { this.types = types; }

		@Override
		public void consume() { p++; }

		@Override
		public int LA(int i) { return LT(i).getType(); }

		@Override
		public int mark() {
			return index();
		}

		@Override
		public int index() { return p; }

		@Override
		public void release(int marker) {
			seek(marker);
		}

		@Override
		public void seek(int index) {
			p = index;
		}

		@Override
		public int size() {
			return types.size();
		}

		@Override
		public String getSourceName() {
			return null;
		}

		@Override
		public Token LT(int i) {
			CommonToken t;
			int rawIndex = p + i - 1;
			if ( rawIndex>=types.size() ) t = new CommonToken(Token.EOF);
			else t = new CommonToken(types.get(rawIndex));
			t.setTokenIndex(rawIndex);
			return t;
		}

		@Override
		public Token get(int i) {
			return new org.antlr.v4.runtime.CommonToken(types.get(i));
		}

		@Override
		public TokenSource getTokenSource() {
			return null;
		}

		@Override
		public String getText() {
			throw new UnsupportedOperationException("can't give strings");
		}

		@Override
		public String getText(Interval interval) {
			throw new UnsupportedOperationException("can't give strings");
		}

		@Override
		public String getText(RuleContext ctx) {
			throw new UnsupportedOperationException("can't give strings");
		}

		@Override
		public String getText(Token start, Token stop) {
			return null;
		}
	}
}<|MERGE_RESOLUTION|>--- conflicted
+++ resolved
@@ -212,11 +212,7 @@
 									  CharStream input,
 									  boolean adaptive)
 	{
-<<<<<<< HEAD
-		LexerATNSimulator interp = new LexerATNSimulator(atn,null,null);
-=======
 		LexerATNSimulator interp = new LexerATNSimulator(atn,new DFA[1],null);
->>>>>>> 80560efc
 		List<String> tokenTypes = new ArrayList<String>();
 		int ttype;
 		boolean hitEOF = false;
