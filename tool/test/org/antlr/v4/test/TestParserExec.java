package org.antlr.v4.test;

import org.junit.Test;

/** Test parser execution.
 *
 *  For the non-greedy stuff, the rule is that .* or any other non-greedy loop
 *  (any + or * loop that has an alternative with '.' in it is automatically
 *  non-greedy) never sees past the end of the rule containing that loop.
 *  There is no automatic way to detect when the exit branch of a non-greedy
 *  loop has seen enough input to determine how much the loop should consume
 *  yet still allow matching the entire input. Of course, this is extremely
 *  inefficient, particularly for things like
 *
 *     block : '{' (block|.)* '}' ;
 *
 *  that need only see one symbol to know when it hits a '}'. So, I
 *  came up with a practical solution.  During prediction, the ATN
 *  simulator never fall off the end of a rule to compute the global
 *  FOLLOW. Instead, we terminate the loop, choosing the exit branch.
 *  Otherwise, we predict to reenter the loop.  For example, input
 *  "{ foo }" will allow the loop to match foo, but that's it. During
 *  prediction, the ATN simulator will see that '}' reaches the end of a
 *  rule that contains a non-greedy loop and stop prediction. It will choose
 *  the exit branch of the inner loop. So, the way in which you construct
 *  the rule containing a non-greedy loop dictates how far it will scan ahead.
 *  Include everything after the non-greedy loop that you know it must scan
 *  in order to properly make a prediction decision. these beasts are tricky,
 *  so be careful. don't liberally sprinkle them around your code.
 *
 *  To simulate filter mode, use ( .* (pattern1|pattern2|...) )*
 *
 *  Nongreedy loops match as much input as possible while still allowing
 *  the remaining input to match.
 */
public class TestParserExec extends BaseTest {
	@Test public void testLabels() throws Exception {
		String grammar =
			"grammar T;\n" +
			"a : b1=b b2+=b*;\n" +
			"b : id=ID val+=INT*;\n" +
			"ID : 'a'..'z'+ ;\n" +
			"INT : '0'..'9'+;\n" +
			"WS : (' '|'\\n') {skip();} ;\n";

		String found = execParser("T.g4", grammar, "TParser", "TLexer", "a",
								  "abc 34", false);
		assertEquals("", found);
		assertEquals(null, stderrDuringParse);
	}

	@Test public void testBasic() throws Exception {
		String grammar =
			"grammar T;\n" +
			"a : ID INT {System.out.println(_input.getText(Interval.of(0,_input.index()-1)));} ;\n" +
			"ID : 'a'..'z'+ ;\n" +
			"INT : '0'..'9'+;\n" +
			"WS : (' '|'\\n') {skip();} ;\n";

		String found = execParser("T.g4", grammar, "TParser", "TLexer", "a",
								  "abc 34", false);
		assertEquals("abc34\n", found);
	}

	@Test public void testAorB() throws Exception {
		String grammar =
			"grammar T;\n" +
			"a : ID {System.out.println(\" alt 1\");}" +
			"  | INT {System.out.println(\"alt 2\");}" +
				";\n" +
			"ID : 'a'..'z'+ ;\n" +
			"INT : '0'..'9'+;\n" +
			"WS : (' '|'\\n') {skip();} ;\n";

		String found = execParser("T.g4", grammar, "TParser", "TLexer", "a",
								  "34", false);
		assertEquals("alt 2\n", found);
	}

	@Test public void testAPlus() throws Exception {
		String grammar =
			"grammar T;\n" +
			"a : ID+ {System.out.println(_input.getText(Interval.of(0,_input.index()-1)));} ;\n" +
			"ID : 'a'..'z'+ ;\n" +
			"WS : (' '|'\\n') {skip();} ;\n";

		String found = execParser("T.g4", grammar, "TParser", "TLexer", "a",
								  "a b c", false);
		assertEquals("abc\n", found);
	}

	// force complex decision
	@Test public void testAorAPlus() throws Exception {
		String grammar =
			"grammar T;\n" +
			"a : (ID|ID)+ {System.out.println(_input.getText(Interval.of(0,_input.index()-1)));} ;\n" +
			"ID : 'a'..'z'+ ;\n" +
			"WS : (' '|'\\n') {skip();} ;\n";

		String found = execParser("T.g4", grammar, "TParser", "TLexer", "a",
								  "a b c", false);
		assertEquals("abc\n", found);
	}

	@Test public void testAStar() throws Exception {
		String grammar =
			"grammar T;\n" +
			"a : ID* {System.out.println(_input.getText(Interval.of(0,_input.index()-1)));} ;\n" +
			"ID : 'a'..'z'+ ;\n" +
			"WS : (' '|'\\n') {skip();} ;\n";

		String found = execParser("T.g4", grammar, "TParser", "TLexer", "a",
								  "", false);
		assertEquals("\n", found);
		found = execParser("T.g4", grammar, "TParser", "TLexer", "a",
								  "a b c", false);
		assertEquals("abc\n", found);
	}

	// force complex decision
	@Test public void testAorAStar() throws Exception {
		String grammar =
			"grammar T;\n" +
			"a : (ID|ID)* {System.out.println(_input.getText(Interval.of(0,_input.index()-1)));} ;\n" +
			"ID : 'a'..'z'+ ;\n" +
			"WS : (' '|'\\n') {skip();} ;\n";

		String found = execParser("T.g4", grammar, "TParser", "TLexer", "a",
								  "", false);
		assertEquals("\n", found);
		found = execParser("T.g4", grammar, "TParser", "TLexer", "a",
								  "a b c", false);
		assertEquals("abc\n", found);
	}

	@Test public void testAorBPlus() throws Exception {
		String grammar =
			"grammar T;\n" +
			"a : (ID|INT{;})+ {System.out.println(_input.getText(Interval.of(0,_input.index()-1)));} ;\n" +
			"ID : 'a'..'z'+ ;\n" +
			"INT : '0'..'9'+;\n" +
			"WS : (' '|'\\n') {skip();} ;\n";

		String found = execParser("T.g4", grammar, "TParser", "TLexer", "a",
								  "a 34 c", false);
		assertEquals("a34c\n", found);
	}

	@Test public void testAorBStar() throws Exception {
		String grammar =
			"grammar T;\n" +
			"a : (ID|INT{;})* {System.out.println(_input.getText(Interval.of(0,_input.index()-1)));} ;\n" +
			"ID : 'a'..'z'+ ;\n" +
			"INT : '0'..'9'+;\n" +
			"WS : (' '|'\\n') {skip();} ;\n";

		String found = execParser("T.g4", grammar, "TParser", "TLexer", "a",
								  "", false);
		assertEquals("\n", found);
		found = execParser("T.g4", grammar, "TParser", "TLexer", "a",
								  "a 34 c", false);
		assertEquals("a34c\n", found);
	}


	/**
	 * Related to https://github.com/antlr/antlr4/issues/41.
	 */
	@Test
	public void testOptional() throws Exception {
		String grammar =
			"grammar T;\n" +
			"stat : ifstat | 'x';\n" +
			"ifstat : 'if' stat ('else' stat)?;\n" +
			"WS : [ \\n\\t]+ -> skip ;"
			;

		String found = execParser("T.g4", grammar, "TParser", "TLexer", "stat", "x", false);
		assertEquals("", found);
		assertNull(this.stderrDuringParse);

		found = execParser("T.g4", grammar, "TParser", "TLexer", "stat", "if x else x", false);
		assertEquals("", found);
		assertNull(this.stderrDuringParse);

		found = execParser("T.g4", grammar, "TParser", "TLexer", "stat", "if x", false);
		assertEquals("", found);
		assertNull(null, this.stderrDuringParse);

		found = execParser("T.g4", grammar, "TParser", "TLexer", "stat", "if if x else x", false);
		assertEquals("", found);
		assertNull(null, this.stderrDuringParse);

		found = execParser("T.g4", grammar, "TParser", "TLexer", "stat", "if if x else x if", false);
		assertEquals("", found);
		assertNull(null, this.stderrDuringParse);
	}

	/**
	 * This test is meant to test the expected solution to antlr/antlr4#42.
	 * https://github.com/antlr/antlr4/issues/42
	 */
	@Test
	public void testIfIfElse() throws Exception {
		/*
		With the predicate, this looks to be context sensitive to the full
		LL prediction because that edge literally disappears. With SLL
		prediction, it sees a conflict. Even though there's a predicate,
		it can't be sure that context would not resolve the conflict. Hence,
	    it retries with full context and sees no conflict.
	    */
		String grammar =
			"grammar T;\n" +
			"stmt : ifStmt | ID;\n" +
			"ifStmt : 'if' ID stmt ('else' stmt | {_input.LA(1) != ELSE}?);\n" +
			"ELSE : 'else';\n" +
			"ID : [a-zA-Z]+;\n" +
			"WS : [ \\n\\t]+ -> skip;\n"
			;

		String found = execParser("T.g4", grammar, "TParser", "TLexer", "stmt",
								  "if x if x a else b", true);
		String expecting = "";
		assertEquals(expecting, found);
<<<<<<< HEAD
		assertNull(this.stderrDuringParse);
=======
		assertEquals("line 1:12 reportAttemptingFullContext d=1, input='else'\n" +
					 "line 1:12 reportContextSensitivity d=1, input='else'\n",
					 this.stderrDuringParse);
>>>>>>> e63e9774
	}

}<|MERGE_RESOLUTION|>--- conflicted
+++ resolved
@@ -202,13 +202,6 @@
 	 */
 	@Test
 	public void testIfIfElse() throws Exception {
-		/*
-		With the predicate, this looks to be context sensitive to the full
-		LL prediction because that edge literally disappears. With SLL
-		prediction, it sees a conflict. Even though there's a predicate,
-		it can't be sure that context would not resolve the conflict. Hence,
-	    it retries with full context and sees no conflict.
-	    */
 		String grammar =
 			"grammar T;\n" +
 			"stmt : ifStmt | ID;\n" +
@@ -222,13 +215,7 @@
 								  "if x if x a else b", true);
 		String expecting = "";
 		assertEquals(expecting, found);
-<<<<<<< HEAD
 		assertNull(this.stderrDuringParse);
-=======
-		assertEquals("line 1:12 reportAttemptingFullContext d=1, input='else'\n" +
-					 "line 1:12 reportContextSensitivity d=1, input='else'\n",
-					 this.stderrDuringParse);
->>>>>>> e63e9774
 	}
 
 }